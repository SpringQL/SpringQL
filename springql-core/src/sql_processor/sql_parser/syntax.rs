--- conflicted
+++ resolved
@@ -1,12 +1,10 @@
 // Copyright (c) 2021 TOYOTA MOTOR CORPORATION. Licensed under MIT OR Apache-2.0.
 
 use crate::{
-<<<<<<< HEAD
-    expression::Expression,
+    expr_resolver::expr_label::ExprLabel,
+    expression::ValueExpr,
     pipeline::{
-        expression_to_field::ExpressionToField,
-        field::field_pointer::FieldPointer,
-        name::{CorrelationAlias, FieldAlias, StreamName},
+        name::{AggrAlias, CorrelationAlias, StreamName, ValueAlias},
         pump_model::{
             window_operation_parameter::aggregate::{
                 AggregateFunctionParameter, AggregateParameter,
@@ -14,10 +12,6 @@
             window_parameter::WindowParameter,
         },
     },
-=======
-    expression::ValueExpr,
-    pipeline::name::{CorrelationAlias, StreamName, ValueAlias},
->>>>>>> cd971e40
 };
 
 #[derive(Clone, Eq, PartialEq, Debug)]
@@ -36,20 +30,20 @@
 pub(in crate::sql_processor) struct SelectStreamSyntax {
     pub(in crate::sql_processor) fields: Vec<SelectFieldSyntax>,
     pub(in crate::sql_processor) from_item: FromItemSyntax,
-    pub(in crate::sql_processor) grouping_element: Option<FieldPointer>,
+    pub(in crate::sql_processor) grouping_element: Option<ExprLabel>,
     pub(in crate::sql_processor) window_clause: Option<WindowParameter>,
 }
 
 #[derive(Clone, PartialEq, Debug)]
-<<<<<<< HEAD
-pub(in crate::sql_processor) enum SelectFieldSyntax {
-    Expression(ExpressionToField),
-    Aggregate(AggregateParameter),
-=======
-pub(crate) struct SelectFieldSyntax {
-    pub( crate) value_expr: ValueExpr,
-    pub( crate) alias: Option<ValueAlias>,
->>>>>>> cd971e40
+pub(crate) enum SelectFieldSyntax {
+    ValueExpr {
+        value_expr: ValueExpr,
+        alias: Option<ValueAlias>,
+    },
+    AggrExpr {
+        aggr_expr: AggregateParameter,
+        alias: Option<AggrAlias>,
+    },
 }
 
 #[derive(Clone, Eq, PartialEq, Debug)]
@@ -63,7 +57,7 @@
 #[derive(Clone, Eq, PartialEq, Debug)]
 pub(in crate::sql_processor) struct AggregateSyntax {
     pub(in crate::sql_processor) aggregate_function: AggregateFunctionParameter,
-    pub(in crate::sql_processor) aggregated: FieldPointer,
+    pub(in crate::sql_processor) aggregated: ExprLabel,
 }
 
 #[derive(Clone, Eq, PartialEq, Debug)]
