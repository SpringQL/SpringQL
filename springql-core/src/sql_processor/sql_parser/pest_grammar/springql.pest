--- conflicted
+++ resolved
@@ -27,12 +27,9 @@
     | ^"BY"
     | ^"CREATE"
     | ^"DURATION_SECS"
-<<<<<<< HEAD
     | ^"FIXED"
+    | ^"FLOOR_TIME"
     | ^"FLOOR"
-=======
-    | ^"FLOOR_TIME"
->>>>>>> cd971e40
     | ^"FOR"
     | ^"FROM"
     | ^"GROUP"
@@ -234,11 +231,6 @@
 // To avoid left-recursion
 sub_value_expr = {
     constant
-<<<<<<< HEAD
-    | field_pointer
-    | (unary_operator ~ expression)
-    | function_call
-=======
     | column_reference
     | (unary_operator ~ value_expr)
     | function_call
@@ -246,7 +238,6 @@
 
 column_reference = {
     correlation ~ "." ~ column_name
->>>>>>> cd971e40
 }
 
 function_call = {
@@ -435,12 +426,8 @@
 }
 
 select_field = {
-<<<<<<< HEAD
-    expression ~ (^"AS"? ~ field_alias)?
-    | aggregate ~ (^"AS"? ~ field_alias) // FIXME currently an expression is Tuple::eval_expression(tuple) (scalar expression) but aggregate should also be expression to realize `max(c1) + min(c2)`.
-=======
     value_expr ~ (^"AS"? ~ value_alias)?
->>>>>>> cd971e40
+    | aggregate ~ (^"AS"? ~ aggr_alias) // FIXME currently an expression is Tuple::eval_expression(tuple) (scalar expression) but aggregate should also be expression to realize `max(c1) + min(c2)`.
 }
 
 from_item = {
@@ -512,6 +499,10 @@
 }
 
 value_alias = {
+    identifier
+}
+
+aggr_alias = {
     identifier
 }
 
