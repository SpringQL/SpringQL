--- conflicted
+++ resolved
@@ -1,243 +1,8 @@
 use super::SelectSyntaxAnalyzer;
-<<<<<<< HEAD
-use crate::{
-    error::{Result, SpringError},
-    expression::Expression,
-    pipeline::{
-        correlation::aliased_correlation_name::AliasedCorrelationName,
-        expression_to_field::ExpressionToField,
-        field::{
-            aliased_field_name::AliasedFieldName, field_name::FieldName,
-            field_pointer::FieldPointer,
-        },
-        name::{AttributeName, FieldAlias},
-    },
-    sql_processor::sql_parser::syntax::SelectFieldSyntax,
-};
-use anyhow::anyhow;
-
-impl SelectSyntaxAnalyzer {
-    pub(in super::super) fn expression_to_fields(&self) -> Vec<ExpressionToField> {
-        self.select_syntax
-            .fields
-            .iter()
-            .filter_map(|select_field| match select_field {
-                SelectFieldSyntax::Expression(expr_to_field) => Some(expr_to_field),
-                SelectFieldSyntax::Aggregate(_) => None,
-            })
-            .cloned()
-            .collect()
-    }
-
-    pub(in super::super) fn aliased_field_names_in_projection(
-        &self,
-    ) -> Result<Vec<AliasedFieldName>> {
-        let from_item_correlations = self.from_item_correlations()?;
-        let select_fields = &self.select_syntax.fields;
-
-        select_fields
-            .iter()
-            .map(|select_field| {
-                Self::select_field_into_aliased_field_name(select_field, &from_item_correlations)
-            })
-            .collect::<Result<_>>()
-    }
-
-    fn select_field_into_aliased_field_name(
-        select_field: &SelectFieldSyntax,
-        from_item_correlations: &[AliasedCorrelationName],
-    ) -> Result<AliasedFieldName> {
-        match &select_field {
-            SelectFieldSyntax::Expression(ExpressionToField { expression, alias }) => {
-                Self::select_field_expression_into_aliased_field_name(
-                    expression,
-                    alias,
-                    from_item_correlations,
-                )
-            }
-            SelectFieldSyntax::Aggregate(aggregate_parameter) => {
-                Ok(aggregate_parameter.aggregated_aliased_field_name())
-            }
-        }
-    }
-
-    fn select_field_expression_into_aliased_field_name(
-        expression: &Expression,
-        alias: &Option<FieldAlias>,
-        from_item_correlations: &[AliasedCorrelationName],
-    ) -> Result<AliasedFieldName> {
-        match &expression {
-            Expression::Constant(_) => {
-                unimplemented!("constant in select field is not supported currently",)
-            }
-            Expression::UnaryOperator(_, _) | Expression::BooleanExpr(_) => {
-                // TODO Better to shrink expression in this layer.
-                unimplemented!("unary/binary operation in select field is not supported currently",)
-            }
-            Expression::FieldPointer(ptr) => {
-                let field_name = Self::field_name(ptr, from_item_correlations)?;
-                let afn = AliasedFieldName::new(field_name, alias.clone());
-                Ok(afn)
-            }
-            Expression::FunctionCall(_) => alias
-                .as_ref()
-                .map(|alias| AliasedFieldName::from_only_alias(alias.clone()))
-                .ok_or_else(|| {
-                    SpringError::Sql(anyhow!("field alias is required for function call"))
-                }),
-        }
-    }
-
-    /// TODO may need Pipeline when:
-    /// - pointer does not have prefix part and
-    /// - from_item_correlations are more than 1
-    /// because this function has to determine which of `from1` or `from2` `field1` is from.
-    ///
-    /// # Failures
-    ///
-    /// - `SpringError::Sql` when:
-    ///   - none of `from_item_correlations` has field named `pointer.column_name`
-    ///   - `pointer` has a correlation but it is not any of `from_item_correlations`.
-    pub(super) fn field_name(
-        pointer: &FieldPointer,
-        from_item_correlations: &[AliasedCorrelationName],
-    ) -> Result<FieldName> {
-        if from_item_correlations.is_empty() {
-            unreachable!("SQL parser must handle this case")
-        } else if let Some(corr) = pointer.prefix() {
-            Self::field_name_with_prefix(corr, pointer.attr(), from_item_correlations)
-        } else {
-            Self::field_name_without_prefix(pointer.attr(), from_item_correlations)
-        }
-    }
-
-    /// # Failures
-    ///
-    /// - `SpringError::Sql` when:
-    ///   - `prefix` does not match any of `from_item_correlations`.
-    fn field_name_with_prefix(
-        prefix: &str,
-        attr: &str,
-        from_item_correlations: &[AliasedCorrelationName],
-    ) -> Result<FieldName> {
-        assert!(!from_item_correlations.is_empty());
-
-        let attr = AttributeName::new(attr.to_string());
-        let pointer = FieldPointer::from(format!("{}.{}", prefix, attr).as_str());
-
-        // SELECT T.C FROM ...;
-        from_item_correlations
-            .iter()
-            .find_map(|from_item_corr| {
-                // creates AliasedFieldName to use .matches()
-                let field_name_candidate = AliasedFieldName::new(
-                    FieldName::new(from_item_corr.clone(), attr.clone()),
-                    None,
-                );
-                field_name_candidate
-                    .matches(&pointer)
-                    .then(|| field_name_candidate.field_name)
-            })
-            .ok_or_else(|| {
-                SpringError::Sql(anyhow!(
-                    "`{}` does not match any of FROM items: {:?}",
-                    pointer,
-                    from_item_correlations
-                ))
-            })
-    }
-
-    fn field_name_without_prefix(
-        attr: &str,
-        from_item_correlations: &[AliasedCorrelationName],
-    ) -> Result<FieldName> {
-        assert!(!from_item_correlations.is_empty());
-        if from_item_correlations.len() > 1 {
-            return Err(SpringError::Sql(anyhow!(
-                "needs pipeline info to detect which stream has the column `{:?}`",
-                attr
-            )));
-        }
-
-        // SELECT C FROM T (AS a)?;
-        // -> C is from T
-        let from_item_correlation = from_item_correlations[0].clone();
-        let attr = AttributeName::new(attr.to_string());
-        Ok(FieldName::new(from_item_correlation, attr))
-    }
-}
-
-#[cfg(test)]
-mod tests {
-    use super::*;
-    use pretty_assertions::assert_eq;
-
-    #[derive(new)]
-    struct TestDatum {
-        index: FieldPointer,
-        from_item_correlations: Vec<AliasedCorrelationName>,
-        expected_result: Result<FieldName>,
-    }
-
-    #[test]
-    fn test_field_pointer() {
-        let test_data: Vec<TestDatum> = vec![
-            TestDatum::new(
-                FieldPointer::from("c"),
-                vec![AliasedCorrelationName::factory_sn("t")],
-                Ok(FieldName::factory("t", "c")),
-            ),
-            TestDatum::new(
-                FieldPointer::from("t.c"),
-                vec![AliasedCorrelationName::factory_sn("t")],
-                Ok(FieldName::factory("t", "c")),
-            ),
-            TestDatum::new(
-                FieldPointer::from("t1.c"),
-                vec![AliasedCorrelationName::factory_sn("t2")],
-                Err(SpringError::Sql(anyhow!(""))),
-            ),
-            TestDatum::new(
-                FieldPointer::from("c"),
-                vec![AliasedCorrelationName::factory_sn("t").with_alias("a")],
-                Ok(FieldName::factory("t", "c").with_corr_alias("a")),
-            ),
-            TestDatum::new(
-                FieldPointer::from("t.c"),
-                vec![AliasedCorrelationName::factory_sn("t").with_alias("a")],
-                Ok(FieldName::factory("t", "c").with_corr_alias("a")),
-            ),
-            TestDatum::new(
-                FieldPointer::from("a.c"),
-                vec![AliasedCorrelationName::factory_sn("t").with_alias("a")],
-                Ok(FieldName::factory("t", "c").with_corr_alias("a")),
-            ),
-            TestDatum::new(
-                FieldPointer::from("x.c"),
-                vec![AliasedCorrelationName::factory_sn("t").with_alias("a")],
-                Err(SpringError::Sql(anyhow!(""))),
-            ),
-        ];
-
-        for test_datum in test_data {
-            match SelectSyntaxAnalyzer::field_name(
-                &test_datum.index,
-                &test_datum.from_item_correlations,
-            ) {
-                Ok(field_name) => {
-                    assert_eq!(field_name, test_datum.expected_result.unwrap())
-                }
-                Err(e) => {
-                    assert!(matches!(e, SpringError::Sql(_)))
-                }
-            }
-        }
-=======
 use crate::sql_processor::sql_parser::syntax::SelectFieldSyntax;
 
 impl SelectSyntaxAnalyzer {
     pub(in super::super) fn select_list(&self) -> &[SelectFieldSyntax] {
         &self.select_syntax.fields
->>>>>>> cd971e40
     }
 }