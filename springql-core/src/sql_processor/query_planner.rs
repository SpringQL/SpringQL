//! Translates `SelectSyntax` into `ExprResolver` and `QueryPlan`.
//!
//! `ExprResolver` is to resolve aliases in select_list. Each operation only has `ExprLabel` returned from `ExprResolver`.
//!
//! Query plan is represented by binary tree of operator nodes; most nodes have only a child but JOIN node has two children.
//!
//! Query plan firstly collect `Row`s from streams and they are converted into simplified `Tuple`s who have `Map<ColumnReference, SqlValue>` structure.
//! A tuple may be firstly dropped by single stream selection.
//! Then tuples may be joined.
//! And finally tuples may be dropped again by multi stream selection.
//!
//! ```text
//! (root)
//!
//!  ^
//!  | Tuple (0~)
//!  |
//! multi stream selection
//!  ^
//!  | Tuple (0~)
//!  |
//! join (window)  <--- Option<Tuple> --- ....
//!  ^
//!  | Tuple (0/1)
//!  |
//! single stream selection
//!  ^
//!  | Tuple
//!  |
//! row to tuple
//!  ^
//!  | Row
//!  |
//! collect
//!
//! (leaf)
//! ```
//!
//! Ascendant operators of multi stream selection operator do not modify tuples' structure but just reference them to resolve ColumnReference in expressions.
//!
//! ```text
//! (root)
//!
//! projection
//!  ^
//!  |
//! group aggregation (window)
//!
//! Tuple
//!
//! (leaf)
//! ```
//!
//! Projection operator emits a `SqlValues` by evaluating its expressions (via `ExprLabel`) using `Tuple` for column references.

mod select_syntax_analyzer;

use crate::{
<<<<<<< HEAD
    error::{Result, SpringError},
    pipeline::{
        field::field_pointer::FieldPointer, name::StreamName,
        pump_model::window_operation_parameter::WindowOperationParameter, Pipeline,
    },
    stream_engine::command::query_plan::{query_plan_operation::QueryPlanOperation, QueryPlan},
=======
    error::Result,
    expr_resolver::ExprResolver,
    pipeline::Pipeline,
    stream_engine::command::query_plan::{
        query_plan_operation::{CollectOp, LowerOps, ProjectionOp, UpperOps},
        QueryPlan,
    },
>>>>>>> cd971e40
};
use anyhow::anyhow;

use self::select_syntax_analyzer::SelectSyntaxAnalyzer;

use super::sql_parser::syntax::SelectStreamSyntax;

#[derive(Debug)]
pub(crate) struct QueryPlanner {
    analyzer: SelectSyntaxAnalyzer,
}

impl QueryPlanner {
    pub(in crate::sql_processor) fn new(select_stream_syntax: SelectStreamSyntax) -> Self {
        Self {
            analyzer: SelectSyntaxAnalyzer::new(select_stream_syntax),
        }
    }

    pub(crate) fn plan(self, _pipeline: &Pipeline) -> Result<QueryPlan> {
        let (expr_resolver, labels_select_list) =
            ExprResolver::new(self.analyzer.select_list().to_vec());
        let projection = ProjectionOp {
            expr_labels: labels_select_list,
        };

        let collect_ops = self.create_collect_ops()?;
        let collect = collect_ops
            .into_iter()
            .next()
            .expect("collect_ops.len() == 1");
        let lower_ops = LowerOps { collect };

<<<<<<< HEAD
        let eval_expression_op = self.create_eval_expression_op();

        let group_aggregate_window_op = self.create_group_aggregate_window_op()?; // TODO loosely coupled GROUP BY, AGGR(*), and WINDOW.

        // self.create_window_nodes()?;
        // self.create_join_nodes()?;
        // self.create_aggregation_nodes()?;
        // self.create_sort_node()?;
        // self.create_selection_node()?;
        let projection_op = self.create_projection_op()?;

        let mut plan = self.plan;
        plan.add_root(projection_op.clone());

        let parent_op = if let Some(op) = group_aggregate_window_op {
            plan.add_left(&projection_op, op.clone());
            op
        } else {
            projection_op
        };

        plan.add_left(&parent_op, eval_expression_op.clone());
        plan.add_left(&eval_expression_op, collect_op);

        Ok(plan)
=======
        let upper_ops = UpperOps { projection };

        Ok(QueryPlan::new(upper_ops, lower_ops, expr_resolver))
>>>>>>> cd971e40
    }

    fn create_collect_ops(&self) -> Result<Vec<CollectOp>> {
        let from_item_correlations = self.analyzer.from_item_streams()?;
        assert!(
            !from_item_correlations.is_empty(),
            "at least 1 from item is expected"
        );
        assert!(
            from_item_correlations.len() == 1,
            "1 from item is currently supported"
        );

        from_item_correlations
            .into_iter()
            .map(|stream| Ok(CollectOp { stream }))
            .collect::<Result<Vec<_>>>()
    }
<<<<<<< HEAD

    fn create_eval_expression_op(&self) -> QueryPlanOperation {
        let expr_to_fields = self.analyzer.expression_to_fields();
        QueryPlanOperation::EvalExpression { expr_to_fields }
    }

    fn create_group_aggregate_window_op(&self) -> Result<Option<QueryPlanOperation>> {
        let group_aggregate_parameter = self.analyzer.group_aggregate_parameter()?;
        let window_parameter = self.analyzer.window_parameter();

        match (group_aggregate_parameter, window_parameter) {
            (Some(group_aggr_param), Some(window_param)) => {
                let op_param = WindowOperationParameter::GroupAggregation(group_aggr_param);
                Ok(Some(QueryPlanOperation::GroupAggregateWindow {
                    op_param,
                    window_param,
                }))
            }
            (None, None) => Ok(None),
            _ => Err(SpringError::Sql(anyhow!(
                "currently GROUP BY and WINDOW must come together",
            ))),
        }
    }

    fn create_projection_op(&self) -> Result<QueryPlanOperation> {
        let aliased_field_names = self.analyzer.aliased_field_names_in_projection()?;

        let projection_op = QueryPlanOperation::Projection {
            field_pointers: aliased_field_names.iter().map(FieldPointer::from).collect(),
        };
        Ok(projection_op)
    }
=======
>>>>>>> cd971e40
}<|MERGE_RESOLUTION|>--- conflicted
+++ resolved
@@ -56,14 +56,6 @@
 mod select_syntax_analyzer;
 
 use crate::{
-<<<<<<< HEAD
-    error::{Result, SpringError},
-    pipeline::{
-        field::field_pointer::FieldPointer, name::StreamName,
-        pump_model::window_operation_parameter::WindowOperationParameter, Pipeline,
-    },
-    stream_engine::command::query_plan::{query_plan_operation::QueryPlanOperation, QueryPlan},
-=======
     error::Result,
     expr_resolver::ExprResolver,
     pipeline::Pipeline,
@@ -71,7 +63,6 @@
         query_plan_operation::{CollectOp, LowerOps, ProjectionOp, UpperOps},
         QueryPlan,
     },
->>>>>>> cd971e40
 };
 use anyhow::anyhow;
 
@@ -105,37 +96,9 @@
             .expect("collect_ops.len() == 1");
         let lower_ops = LowerOps { collect };
 
-<<<<<<< HEAD
-        let eval_expression_op = self.create_eval_expression_op();
-
-        let group_aggregate_window_op = self.create_group_aggregate_window_op()?; // TODO loosely coupled GROUP BY, AGGR(*), and WINDOW.
-
-        // self.create_window_nodes()?;
-        // self.create_join_nodes()?;
-        // self.create_aggregation_nodes()?;
-        // self.create_sort_node()?;
-        // self.create_selection_node()?;
-        let projection_op = self.create_projection_op()?;
-
-        let mut plan = self.plan;
-        plan.add_root(projection_op.clone());
-
-        let parent_op = if let Some(op) = group_aggregate_window_op {
-            plan.add_left(&projection_op, op.clone());
-            op
-        } else {
-            projection_op
-        };
-
-        plan.add_left(&parent_op, eval_expression_op.clone());
-        plan.add_left(&eval_expression_op, collect_op);
-
-        Ok(plan)
-=======
         let upper_ops = UpperOps { projection };
 
         Ok(QueryPlan::new(upper_ops, lower_ops, expr_resolver))
->>>>>>> cd971e40
     }
 
     fn create_collect_ops(&self) -> Result<Vec<CollectOp>> {
@@ -154,40 +117,4 @@
             .map(|stream| Ok(CollectOp { stream }))
             .collect::<Result<Vec<_>>>()
     }
-<<<<<<< HEAD
-
-    fn create_eval_expression_op(&self) -> QueryPlanOperation {
-        let expr_to_fields = self.analyzer.expression_to_fields();
-        QueryPlanOperation::EvalExpression { expr_to_fields }
-    }
-
-    fn create_group_aggregate_window_op(&self) -> Result<Option<QueryPlanOperation>> {
-        let group_aggregate_parameter = self.analyzer.group_aggregate_parameter()?;
-        let window_parameter = self.analyzer.window_parameter();
-
-        match (group_aggregate_parameter, window_parameter) {
-            (Some(group_aggr_param), Some(window_param)) => {
-                let op_param = WindowOperationParameter::GroupAggregation(group_aggr_param);
-                Ok(Some(QueryPlanOperation::GroupAggregateWindow {
-                    op_param,
-                    window_param,
-                }))
-            }
-            (None, None) => Ok(None),
-            _ => Err(SpringError::Sql(anyhow!(
-                "currently GROUP BY and WINDOW must come together",
-            ))),
-        }
-    }
-
-    fn create_projection_op(&self) -> Result<QueryPlanOperation> {
-        let aliased_field_names = self.analyzer.aliased_field_names_in_projection()?;
-
-        let projection_op = QueryPlanOperation::Projection {
-            field_pointers: aliased_field_names.iter().map(FieldPointer::from).collect(),
-        };
-        Ok(projection_op)
-    }
-=======
->>>>>>> cd971e40
 }