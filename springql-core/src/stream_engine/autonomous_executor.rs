// Copyright (c) 2021 TOYOTA MOTOR CORPORATION. Licensed under MIT OR Apache-2.0.

pub(in crate::stream_engine) mod task;

pub(crate) mod row;

mod pipeline_derivatives;
<<<<<<< HEAD
mod queue;
=======
mod repositories;
>>>>>>> 08b1c1a1
mod task_executor;
mod task_graph;

use crate::error::Result;
use crate::pipeline::Pipeline;
use std::sync::Arc;

pub(crate) use row::SinkRow;
pub(in crate::stream_engine) use row::Timestamp;

use self::{pipeline_derivatives::PipelineDerivatives, task_executor::TaskExecutor};

#[cfg(test)]
pub(super) mod test_support;

/// Automatically executes the latest task graph (uniquely deduced from the latest pipeline).
///
/// This also has PerformanceMonitor and MemoryStateMachine to dynamically switch task execution policies.
///
/// All interface methods are called from main thread, while `new()` spawns worker threads.
#[derive(Debug)]
pub(in crate::stream_engine) struct AutonomousExecutor {
    task_executor: TaskExecutor,
}

impl AutonomousExecutor {
    pub(in crate::stream_engine) fn new(n_worker_threads: usize) -> Self {
        let pipeline_derivatives = Arc::new(PipelineDerivatives::new(Pipeline::default()));
        let task_executor = TaskExecutor::new(n_worker_threads, pipeline_derivatives);
        Self { task_executor }
    }

    pub(in crate::stream_engine) fn notify_pipeline_update(
        &mut self,
        pipeline: Pipeline,
    ) -> Result<()> {
        let task_executor = &self.task_executor;

        let lock = task_executor.pipeline_update_lock();

        let pipeline_derivatives = Arc::new(PipelineDerivatives::new(pipeline));

        task_executor.cleanup(&lock, pipeline_derivatives.task_graph());
        task_executor.update_pipeline(&lock, pipeline_derivatives)?;

        Ok(())
    }
}<|MERGE_RESOLUTION|>--- conflicted
+++ resolved
@@ -5,11 +5,8 @@
 pub(crate) mod row;
 
 mod pipeline_derivatives;
-<<<<<<< HEAD
 mod queue;
-=======
 mod repositories;
->>>>>>> 08b1c1a1
 mod task_executor;
 mod task_graph;
 
