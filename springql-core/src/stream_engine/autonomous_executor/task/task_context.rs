--- conflicted
+++ resolved
@@ -2,15 +2,9 @@
 
 use std::sync::Arc;
 
-<<<<<<< HEAD
-use crate::{
-    pipeline::{self, Pipeline},
-    stream_engine::dependency_injection::DependencyInjection,
-=======
 use crate::stream_engine::{
     autonomous_executor::current_pipeline::CurrentPipeline,
     dependency_injection::DependencyInjection,
->>>>>>> 26d8905f
 };
 
 use super::{
@@ -52,6 +46,10 @@
         self.task.clone()
     }
 
+    pub(in crate::stream_engine) fn current_pipeline(&self) -> Arc<CurrentPipeline> {
+        self.current_pipeline.clone()
+    }
+
     pub(in crate::stream_engine) fn downstream_tasks(&self) -> Vec<TaskId> {
         let task_graph = self.current_pipeline.task_graph();
         task_graph.downstream_tasks(self.task.clone())
