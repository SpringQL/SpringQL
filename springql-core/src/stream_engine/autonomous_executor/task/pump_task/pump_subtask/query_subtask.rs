// Copyright (c) 2021 TOYOTA MOTOR CORPORATION. Licensed under MIT OR Apache-2.0.

use petgraph::{
    graph::{DiGraph, NodeIndex},
    visit::{EdgeRef, IntoNodeReferences},
};

use self::query_subtask_node::QuerySubtaskNode;
use crate::{
    error::Result,
    stream_engine::autonomous_executor::{
        performance_metrics::metrics_update_command::metrics_update_by_task_execution::InQueueMetricsUpdateByTaskExecution,
        task::{task_context::TaskContext, tuple::Tuple},
    },
    stream_engine::command::query_plan::{child_direction::ChildDirection, QueryPlan},
};

mod interm_row;
mod query_subtask_node;

/// Process input row 1-by-1.
#[derive(Debug)]
pub(in crate::stream_engine::autonomous_executor) struct QuerySubtask {
    tree: DiGraph<QuerySubtaskNode, ChildDirection>,
}

#[derive(Debug, new)]
pub(in crate::stream_engine::autonomous_executor) struct QuerySubtaskOut {
    pub(in crate::stream_engine::autonomous_executor) tuples: Vec<Tuple>,
    pub(in crate::stream_engine::autonomous_executor) in_queue_metrics_update:
        InQueueMetricsUpdateByTaskExecution,
}

impl From<&QueryPlan> for QuerySubtask {
    fn from(query_plan: &QueryPlan) -> Self {
        let plan_tree = query_plan.as_petgraph();
        let subtask_tree = plan_tree.map(
            |_, op| QuerySubtaskNode::from(op),
            |_, child_direction| child_direction.clone(),
        );
        Self { tree: subtask_tree }
    }
}

impl QuerySubtask {
    /// # Returns
    ///
    /// None when input queue does not exist or is empty.
    ///
    /// # Failures
    ///
    /// TODO
    pub(in crate::stream_engine::autonomous_executor) fn run(
        &self,
        context: &TaskContext,
    ) -> Result<Option<QuerySubtaskOut>> {
        let mut next_idx = self.leaf_node_idx();

        match self.run_leaf(next_idx, context) {
            None => Ok(None),
            Some(leaf_query_subtask_out) => {
                let mut next_tuples = leaf_query_subtask_out.tuples;
                while let Some(parent_idx) = self.parent_node_idx(next_idx) {
                    next_idx = parent_idx;
                    next_tuples = next_tuples
                        .into_iter()
                        .map(|next_tuple| self.run_non_leaf(next_idx, next_tuple))
                        .collect::<Result<Vec<Vec<_>>>>()?
                        .concat();
                }

                Ok(Some(QuerySubtaskOut::new(
                    next_tuples,
                    leaf_query_subtask_out.in_queue_metrics_update, // leaf subtask decides in queue metrics change
                )))
            }
        }
    }

<<<<<<< HEAD
    fn run_non_leaf(&self, subtask_idx: NodeIndex, child_tuple: Tuple) -> Result<Tuple> {
        let subtask = self.tree.node_weight(subtask_idx).expect("must be found");
        match subtask {
            QuerySubtaskNode::Projection(projection_subtask) => projection_subtask.run(child_tuple),
            QuerySubtaskNode::GroupAggregateWindow(subtask) => subtask.run(child_tuple),
=======
    /// # Returns
    ///
    /// Although many subtasks return single tuple, selection subtask may return empty (filtered-out) and window subtask may return multiple tuples.
    fn run_non_leaf(&self, subtask_idx: NodeIndex, child_tuple: Tuple) -> Result<Vec<Tuple>> {
        let subtask = self.tree.node_weight(subtask_idx).expect("must be found");
        match subtask {
            QuerySubtaskNode::Projection(projection_subtask) => {
                let tuple = projection_subtask.run(child_tuple)?;
                Ok(vec![tuple])
            }
>>>>>>> 630f6290
            QuerySubtaskNode::Collect(_) => unreachable!(),
        }
    }

    /// # Returns
    ///
    /// None when input queue does not exist or is empty.
    fn run_leaf(&self, subtask_idx: NodeIndex, context: &TaskContext) -> Option<QuerySubtaskOut> {
        let subtask = self.tree.node_weight(subtask_idx).expect("must be found");
        match subtask {
            QuerySubtaskNode::Collect(collect_subtask) => collect_subtask.run(context),
            _ => unreachable!(),
        }
    }

    fn leaf_node_idx(&self) -> NodeIndex {
        self.tree
            .node_references()
            .find_map(|(idx, _)| {
                self.tree
                    .edges_directed(idx, petgraph::Direction::Outgoing)
                    .next()
                    .is_none()
                    .then(|| idx)
            })
            .expect("asserting only 1 leaf currently. TODO multiple leaves")
    }

    fn parent_node_idx(&self, node_idx: NodeIndex) -> Option<NodeIndex> {
        self.tree
            .edges_directed(node_idx, petgraph::Direction::Incoming)
            .next()
            .map(|parent_edge| parent_edge.source())
    }
}<|MERGE_RESOLUTION|>--- conflicted
+++ resolved
@@ -77,13 +77,6 @@
         }
     }
 
-<<<<<<< HEAD
-    fn run_non_leaf(&self, subtask_idx: NodeIndex, child_tuple: Tuple) -> Result<Tuple> {
-        let subtask = self.tree.node_weight(subtask_idx).expect("must be found");
-        match subtask {
-            QuerySubtaskNode::Projection(projection_subtask) => projection_subtask.run(child_tuple),
-            QuerySubtaskNode::GroupAggregateWindow(subtask) => subtask.run(child_tuple),
-=======
     /// # Returns
     ///
     /// Although many subtasks return single tuple, selection subtask may return empty (filtered-out) and window subtask may return multiple tuples.
@@ -94,7 +87,7 @@
                 let tuple = projection_subtask.run(child_tuple)?;
                 Ok(vec![tuple])
             }
->>>>>>> 630f6290
+            QuerySubtaskNode::GroupAggregateWindow(subtask) => Ok(subtask.run(child_tuple)),
             QuerySubtaskNode::Collect(_) => unreachable!(),
         }
     }
