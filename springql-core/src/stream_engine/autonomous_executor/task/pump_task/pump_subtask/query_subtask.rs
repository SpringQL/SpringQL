--- conflicted
+++ resolved
@@ -120,31 +120,11 @@
         }
     }
 
-<<<<<<< HEAD
-    /// # Returns
-    ///
-    /// Although many subtasks return single tuple, selection subtask may return empty (filtered-out) and window subtask may return multiple tuples.
-    fn run_non_leaf(&self, subtask_idx: NodeIndex, child_tuple: Tuple) -> Result<Vec<Tuple>> {
-        let subtask = self.tree.node_weight(subtask_idx).expect("must be found");
-        match subtask {
-            QuerySubtaskNode::EvalExpression(eval_expression_subtask) => {
-                let tuple = eval_expression_subtask.run(child_tuple)?;
-                Ok(vec![tuple])
-            }
-            QuerySubtaskNode::Projection(projection_subtask) => {
-                let tuple = projection_subtask.run(child_tuple)?;
-                Ok(vec![tuple])
-            }
-            QuerySubtaskNode::GroupAggregateWindow(subtask) => Ok(subtask.run(child_tuple)),
-            QuerySubtaskNode::Collect(_) => unreachable!(),
-        }
-=======
     fn run_upper_ops(&self, tuples: Vec<Tuple>) -> Result<Vec<SqlValues>> {
         tuples
             .into_iter()
             .map(|tuple| self.run_projection_op(&tuple))
             .collect()
->>>>>>> cd971e40
     }
 
     /// # Returns
