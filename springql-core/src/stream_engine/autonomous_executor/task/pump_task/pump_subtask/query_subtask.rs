// Copyright (c) 2021 TOYOTA MOTOR CORPORATION. Licensed under MIT OR Apache-2.0.

<<<<<<< HEAD
use std::sync::Arc;

use petgraph::{
    graph::{DiGraph, NodeIndex},
    visit::{EdgeRef, IntoNodeReferences},
};
=======
pub(super) mod collect_subtask;
pub(super) mod eval_value_expr_subtask;
pub(super) mod projection_subtask;
>>>>>>> b25ff008

use crate::{
    error::Result,
    pipeline::{name::ColumnName, stream_model::StreamModel},
    stream_engine::{
        autonomous_executor::row::{
            column::stream_column::StreamColumns, column_values::ColumnValues, Row,
        },
        command::query_plan::{child_direction::ChildDirection, QueryPlan},
    },
    stream_engine::{
        autonomous_executor::{
            performance_metrics::metrics_update_command::metrics_update_by_task_execution::InQueueMetricsUpdateByTaskExecution,
            task::{task_context::TaskContext, tuple::Tuple},
        },
        SqlValue,
    },
<<<<<<< HEAD
};

mod query_subtask_node;
=======
    stream_engine::command::query_plan::QueryPlan,
};

use self::{
    collect_subtask::CollectSubtask, eval_value_expr_subtask::EvalValueExprSubtask,
    projection_subtask::ProjectionSubtask,
};
>>>>>>> b25ff008

/// Process input row 1-by-1.
#[derive(Debug)]
pub(in crate::stream_engine::autonomous_executor) struct QuerySubtask {
    projection_subtask: ProjectionSubtask,
    collect_subtask: CollectSubtask,

    eval_value_expr_subtask: EvalValueExprSubtask, // TODO rm
}

#[derive(Clone, Debug)]
pub(in crate::stream_engine::autonomous_executor) struct SqlValues(Vec<SqlValue>);
impl SqlValues {
    /// ```text
    /// column_order = (c2, c3, c1)
    /// stream_shape = (c1, c2, c3)
    ///
    /// |
    /// v
    ///
    /// (fields[1], fields[2], fields[0])
    /// ```
    ///
    /// # Panics
    ///
    /// - Tuple fields and column_order have different length.
    /// - Type mismatch between `self.fields` (ordered) and `stream_shape`
    /// - Duplicate column names in `column_order`
    pub(in crate::stream_engine::autonomous_executor) fn into_row(
        self,
        stream_model: Arc<StreamModel>,
        column_order: Vec<ColumnName>,
    ) -> Row {
        assert_eq!(self.0.len(), column_order.len());

        let column_values = self.mk_column_values(column_order);
        let stream_columns = StreamColumns::new(stream_model, column_values)
            .expect("type or shape mismatch? must be checked on pump creation");
        Row::new(stream_columns)
    }

    fn mk_column_values(self, column_order: Vec<ColumnName>) -> ColumnValues {
        let mut column_values = ColumnValues::default();

        for (column_name, value) in column_order.into_iter().zip(self.0.into_iter()) {
            column_values
                .insert(column_name, value)
                .expect("duplicate column name");
        }

        column_values
    }
}

#[derive(Debug, new)]
pub(in crate::stream_engine::autonomous_executor) struct QuerySubtaskOut {
    pub(in crate::stream_engine::autonomous_executor) values_seq: Vec<SqlValues>,
    pub(in crate::stream_engine::autonomous_executor) in_queue_metrics_update:
        InQueueMetricsUpdateByTaskExecution,
}

impl QuerySubtask {
    pub(in crate::stream_engine::autonomous_executor) fn new(plan: QueryPlan) -> Self {
        let projection_subtask =
            ProjectionSubtask::new(plan.upper_ops.projection.column_references);
        let collect_subtask = CollectSubtask::new();
        let eval_value_expr_subtask =
            EvalValueExprSubtask::new(plan.upper_ops.eval_value_expr.expressions);

        Self {
            projection_subtask,
            collect_subtask,
            eval_value_expr_subtask,
        }
    }

    /// # Returns
    ///
    /// None when input queue does not exist or is empty.
    ///
    /// # Failures
    ///
    /// TODO
    pub(in crate::stream_engine::autonomous_executor) fn run(
        &self,
        context: &TaskContext,
    ) -> Result<Option<QuerySubtaskOut>> {
        match self.run_lower_ops(context) {
            None => Ok(None),
<<<<<<< HEAD
            Some(leaf_query_subtask_out) => {
                let mut next_tuples = leaf_query_subtask_out.values_seq;
                while let Some(parent_idx) = self.parent_node_idx(next_idx) {
                    next_idx = parent_idx;
                    next_tuples = next_tuples
                        .into_iter()
                        .map(|next_tuple| self.run_non_leaf(next_idx, next_tuple))
                        .collect::<Result<Vec<Vec<_>>>>()?
                        .concat();
                }
=======
            Some(lower_query_subtask_out) => {
                let values_seq = self.run_upper_ops(lower_query_subtask_out.tuples)?;
>>>>>>> b25ff008

                Ok(Some(QuerySubtaskOut::new(
                    values_seq,
                    lower_query_subtask_out.in_queue_metrics_update, // leaf subtask decides in queue metrics change
                )))
            }
        }
    }

    fn run_upper_ops(&self, lower_tuples: Vec<Tuple>) -> Result<Vec<Tuple>> {
        lower_tuples
            .into_iter()
            .map(|tuple| {
                let tuple = self.run_eval_value_expr_op(tuple)?;
                self.run_projection_op(tuple)
            })
            .collect()
    }

    /// # Returns
    ///
    /// None when input queue does not exist or is empty or JOIN op does not emit output yet.
    fn run_lower_ops(&self, context: &TaskContext) -> Option<QuerySubtaskOut> {
        self.run_collect_op(context)
    }

    fn run_eval_value_expr_op(&self, tuple: Tuple) -> Result<Tuple> {
        self.eval_value_expr_subtask.run(tuple)
    }

    fn run_projection_op(&self, tuple: Tuple) -> Result<Tuple> {
        self.projection_subtask.run(tuple)
    }

    fn run_collect_op(&self, context: &TaskContext) -> Option<QuerySubtaskOut> {
        self.collect_subtask.run(context)
    }
}<|MERGE_RESOLUTION|>--- conflicted
+++ resolved
@@ -1,27 +1,18 @@
 // Copyright (c) 2021 TOYOTA MOTOR CORPORATION. Licensed under MIT OR Apache-2.0.
 
-<<<<<<< HEAD
-use std::sync::Arc;
-
-use petgraph::{
-    graph::{DiGraph, NodeIndex},
-    visit::{EdgeRef, IntoNodeReferences},
-};
-=======
 pub(super) mod collect_subtask;
 pub(super) mod eval_value_expr_subtask;
 pub(super) mod projection_subtask;
->>>>>>> b25ff008
+
+use std::sync::Arc;
 
 use crate::{
     error::Result,
     pipeline::{name::ColumnName, stream_model::StreamModel},
-    stream_engine::{
-        autonomous_executor::row::{
-            column::stream_column::StreamColumns, column_values::ColumnValues, Row,
-        },
-        command::query_plan::{child_direction::ChildDirection, QueryPlan},
+    stream_engine::autonomous_executor::row::{
+        column::stream_column::StreamColumns, column_values::ColumnValues, Row,
     },
+    stream_engine::command::query_plan::QueryPlan,
     stream_engine::{
         autonomous_executor::{
             performance_metrics::metrics_update_command::metrics_update_by_task_execution::InQueueMetricsUpdateByTaskExecution,
@@ -29,19 +20,12 @@
         },
         SqlValue,
     },
-<<<<<<< HEAD
-};
-
-mod query_subtask_node;
-=======
-    stream_engine::command::query_plan::QueryPlan,
 };
 
 use self::{
     collect_subtask::CollectSubtask, eval_value_expr_subtask::EvalValueExprSubtask,
     projection_subtask::ProjectionSubtask,
 };
->>>>>>> b25ff008
 
 /// Process input row 1-by-1.
 #[derive(Debug)]
@@ -131,21 +115,8 @@
     ) -> Result<Option<QuerySubtaskOut>> {
         match self.run_lower_ops(context) {
             None => Ok(None),
-<<<<<<< HEAD
-            Some(leaf_query_subtask_out) => {
-                let mut next_tuples = leaf_query_subtask_out.values_seq;
-                while let Some(parent_idx) = self.parent_node_idx(next_idx) {
-                    next_idx = parent_idx;
-                    next_tuples = next_tuples
-                        .into_iter()
-                        .map(|next_tuple| self.run_non_leaf(next_idx, next_tuple))
-                        .collect::<Result<Vec<Vec<_>>>>()?
-                        .concat();
-                }
-=======
             Some(lower_query_subtask_out) => {
-                let values_seq = self.run_upper_ops(lower_query_subtask_out.tuples)?;
->>>>>>> b25ff008
+                let values_seq = self.run_upper_ops(lower_query_subtask_out.values_seq)?;
 
                 Ok(Some(QuerySubtaskOut::new(
                     values_seq,
@@ -155,11 +126,11 @@
         }
     }
 
-    fn run_upper_ops(&self, lower_tuples: Vec<Tuple>) -> Result<Vec<Tuple>> {
-        lower_tuples
+    fn run_upper_ops(&self, values_seq: Vec<SqlValues>) -> Result<Vec<SqlValues>> {
+        values_seq
             .into_iter()
-            .map(|tuple| {
-                let tuple = self.run_eval_value_expr_op(tuple)?;
+            .map(|values| {
+                let tuple = self.run_eval_value_expr_op(values)?;
                 self.run_projection_op(tuple)
             })
             .collect()
