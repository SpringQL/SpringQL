--- conflicted
+++ resolved
@@ -13,7 +13,6 @@
         },
     },
     worker::worker_thread::WorkerThread,
-    AutonomousExecutor,
 };
 
 use super::generic_worker_id::GenericWorkerId;
@@ -42,47 +41,11 @@
         thread_arg: &Self::ThreadArg,
         event_queue: &EventQueue,
     ) -> Self::LoopState {
-<<<<<<< HEAD
-        TaskWorkerThreadHandler::main_loop_cycle::<Self, FlowEfficientScheduler>(
+        TaskWorkerThreadHandler::main_loop_cycle::<FlowEfficientScheduler>(
             current_state,
             &thread_arg.task_worker_arg,
             event_queue,
         )
-=======
-        let id = thread_arg.id;
-        let task_executor_lock = &thread_arg.task_executor_lock;
-        let repos = &thread_arg.repos;
-
-        let mut state = current_state;
-
-        if let Ok(_lock) = task_executor_lock.try_task_execution() {
-            if let Some((task_id, next_worker_state)) =
-                state.scheduler.next_task(state.cur_worker_state)
-            {
-                log::debug!("[GenericWorker#{}] Scheduled task:{}", id, task_id);
-
-                state.cur_worker_state = next_worker_state;
-
-                let context = TaskContext::new(
-                    task_id.clone(),
-                    state.pipeline_derivatives.clone(),
-                    repos.clone(),
-                );
-
-                let task = state
-                    .pipeline_derivatives
-                    .get_task(&task_id)
-                    .expect("task id got from scheduler");
-
-                task.run(&context)
-                    .unwrap_or_else(AutonomousExecutor::handle_error);
-            } else {
-                thread::sleep(Duration::from_millis(TASK_WAIT_MSEC));
-            }
-        }
-
-        state
->>>>>>> 0cae39e3
     }
 
     fn ev_update_pipeline(
