// This file is part of https://github.com/SpringQL/SpringQL which is licensed under MIT OR Apache-2.0. See file LICENSE-MIT or LICENSE-APACHE for full license details.

mod boolean;
mod event_duration;
mod float;
mod int;
mod text;
mod timestamp;

use crate::{
    error::{Result, SpringError},
    stream_engine::time::{duration::event_duration::EventDuration, timestamp::Timestamp},
};
use anyhow::anyhow;
use std::any::type_name;

use super::sql_value::nn_sql_value::NnSqlValue;

<<<<<<< HEAD
/// Rust values which can have bidirectional mapping to/from SQL [NnSqlValue](crate::NnSqlValue).
pub trait SqlConvertible: Sized {
    /// Convert Rust type into strictly-matching SQL type.
    fn into_sql_value(self) -> NnSqlValue;  // TODO separate this. Sealed trait?

=======
/// Rust values can be unpacked from NnSqlValue back into them.
pub(crate) trait SpringValue: Sized {
>>>>>>> 5ae60093
    /// # Failures
    ///
    /// - [SpringError::Sql](crate::error::SpringError::Sql) when:
    ///   - the type implementing SqlConvertible is not convertible from i16
    fn try_from_i16(_: &i16) -> Result<Self> {
        Self::default_err("i16")
    }

    /// # Failures
    ///
    /// - [SpringError::Sql](crate::error::SpringError::Sql) when:
    ///   - the type implementing SqlConvertible is not convertible from i32
    fn try_from_i32(_: &i32) -> Result<Self> {
        Self::default_err("i32")
    }

    /// # Failures
    ///
    /// - [SpringError::Sql](crate::error::SpringError::Sql) when:
    ///   - the type implementing SqlConvertible is not convertible from i64
    fn try_from_i64(_: &i64) -> Result<Self> {
        Self::default_err("i64")
    }

    /// # Failures
    ///
    /// - [SpringError::Sql](crate::error::SpringError::Sql) when:
    ///   - the type implementing SqlConvertible is not convertible from f32
    fn try_from_f32(_: &f32) -> Result<Self> {
        Self::default_err("f32")
    }

    /// # Failures
    ///
    /// - [SpringError::Sql](crate::error::SpringError::Sql) when:
    ///   - the type implementing SqlConvertible is not convertible from String
    fn try_from_string(_: &str) -> Result<Self> {
        Self::default_err("String")
    }

    /// # Failures
    ///
    /// - [SpringError::Sql](crate::error::SpringError::Sql) when:
    ///   - the type implementing SqlConvertible is not convertible from bool
    fn try_from_bool(_: &bool) -> Result<Self> {
        Self::default_err("bool")
    }

    /// # Failures
    ///
    /// - [SpringError::Sql](crate::error::SpringError::Sql) when:
    ///   - the type implementing SqlConvertible is not convertible from Timestamp
    fn try_from_timestamp(_: &Timestamp) -> Result<Self> {
        Self::default_err("Timestamp")
    }

    /// # Failures
    ///
    /// - [SpringError::Sql](crate::error::SpringError::Sql) when:
    ///   - the type implementing SqlConvertible is not convertible from EventDuration
    fn try_from_duration(_: &EventDuration) -> Result<Self> {
        Self::default_err("EventDuration")
    }

    #[doc(hidden)]
    fn default_err(from_type: &str) -> Result<Self> {
        Err(SpringError::Sql(anyhow!(
            "cannot convert {} -> {}",
            from_type,
            type_name::<Self>()
        )))
    }
}

/// Rust values which can be packed into NnSqlValue
pub(crate) trait ToNnSqlValue: Sized {
    /// Convert Rust type into strictly-matching SQL type.
    fn into_sql_value(self) -> NnSqlValue;
}<|MERGE_RESOLUTION|>--- conflicted
+++ resolved
@@ -16,16 +16,8 @@
 
 use super::sql_value::nn_sql_value::NnSqlValue;
 
-<<<<<<< HEAD
-/// Rust values which can have bidirectional mapping to/from SQL [NnSqlValue](crate::NnSqlValue).
-pub trait SqlConvertible: Sized {
-    /// Convert Rust type into strictly-matching SQL type.
-    fn into_sql_value(self) -> NnSqlValue;  // TODO separate this. Sealed trait?
-
-=======
 /// Rust values can be unpacked from NnSqlValue back into them.
 pub(crate) trait SpringValue: Sized {
->>>>>>> 5ae60093
     /// # Failures
     ///
     /// - [SpringError::Sql](crate::error::SpringError::Sql) when:
