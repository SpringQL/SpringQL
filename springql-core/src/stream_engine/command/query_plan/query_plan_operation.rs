// Copyright (c) 2021 TOYOTA MOTOR CORPORATION. Licensed under MIT OR Apache-2.0.

<<<<<<< HEAD
use crate::pipeline::{
    expression_to_field::ExpressionToField,
    field::field_pointer::FieldPointer,
    name::StreamName,
    pump_model::{
        window_operation_parameter::WindowOperationParameter, window_parameter::WindowParameter,
    },
};
=======
use std::time::Duration;

use crate::{expr_resolver::expr_label::ExprLabel, pipeline::name::StreamName};
>>>>>>> cd971e40

#[derive(Clone, PartialEq, Debug)]
pub(crate) struct UpperOps {
    pub(crate) projection: ProjectionOp,
    // TODO option group_aggregate
}

#[derive(Clone, PartialEq, Debug)]
<<<<<<< HEAD
pub(crate) enum QueryPlanOperation {
    Collect {
        stream: StreamName,
        aliaser: Aliaser,
    },
    EvalExpression {
        expr_to_fields: Vec<ExpressionToField>,
    },
    Projection {
        field_pointers: Vec<FieldPointer>,
    },
    GroupAggregateWindow {
        window_param: WindowParameter,
        op_param: WindowOperationParameter,
=======
pub(crate) struct LowerOps {
    pub(crate) collect: CollectOp,
    // TODO join
}

#[derive(Clone, PartialEq, Debug)]
pub(crate) struct ProjectionOp {
    pub(crate) expr_labels: Vec<ExprLabel>,
}

#[derive(Clone, PartialEq, Debug)]
pub(crate) struct CollectOp {
    pub(crate) stream: StreamName,
}

#[derive(Clone, PartialEq, Debug)]
pub(crate) enum QueryPlanOperation {
    TimeBasedSlidingWindow {
        /// cannot use chrono::Duration here: <https://github.com/chronotope/chrono/issues/117>
        lower_bound: Duration,
>>>>>>> cd971e40
    },
}<|MERGE_RESOLUTION|>--- conflicted
+++ resolved
@@ -1,19 +1,14 @@
 // Copyright (c) 2021 TOYOTA MOTOR CORPORATION. Licensed under MIT OR Apache-2.0.
 
-<<<<<<< HEAD
-use crate::pipeline::{
-    expression_to_field::ExpressionToField,
-    field::field_pointer::FieldPointer,
-    name::StreamName,
-    pump_model::{
-        window_operation_parameter::WindowOperationParameter, window_parameter::WindowParameter,
+use crate::{
+    expr_resolver::expr_label::ExprLabel,
+    pipeline::{
+        name::StreamName,
+        pump_model::{
+            window_operation_parameter::WindowOperationParameter, window_parameter::WindowParameter,
+        },
     },
 };
-=======
-use std::time::Duration;
-
-use crate::{expr_resolver::expr_label::ExprLabel, pipeline::name::StreamName};
->>>>>>> cd971e40
 
 #[derive(Clone, PartialEq, Debug)]
 pub(crate) struct UpperOps {
@@ -22,22 +17,6 @@
 }
 
 #[derive(Clone, PartialEq, Debug)]
-<<<<<<< HEAD
-pub(crate) enum QueryPlanOperation {
-    Collect {
-        stream: StreamName,
-        aliaser: Aliaser,
-    },
-    EvalExpression {
-        expr_to_fields: Vec<ExpressionToField>,
-    },
-    Projection {
-        field_pointers: Vec<FieldPointer>,
-    },
-    GroupAggregateWindow {
-        window_param: WindowParameter,
-        op_param: WindowOperationParameter,
-=======
 pub(crate) struct LowerOps {
     pub(crate) collect: CollectOp,
     // TODO join
@@ -54,10 +33,7 @@
 }
 
 #[derive(Clone, PartialEq, Debug)]
-pub(crate) enum QueryPlanOperation {
-    TimeBasedSlidingWindow {
-        /// cannot use chrono::Duration here: <https://github.com/chronotope/chrono/issues/117>
-        lower_bound: Duration,
->>>>>>> cd971e40
-    },
+pub(crate) struct GroupAggregateWindowOp {
+    window_param: WindowParameter,
+    op_param: WindowOperationParameter,
 }