--- conflicted
+++ resolved
@@ -28,13 +28,8 @@
 impl SpringPipeline {
     /// Creates and open an in-process stream pipeline.
     pub fn new(config: &SpringConfig) -> Result<Self> {
-<<<<<<< HEAD
         let conn = Connection::new(config);
         Ok(Self(conn))
-=======
-        let underlying = spring_open(config)?;
-        Ok(Self(underlying))
->>>>>>> ff307fba
     }
 
     /// Execute commands (DDL).
