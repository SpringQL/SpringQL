//! Expression has two forms:
//!
//! 1. Value expression, which is evaluated into an SqlValue from a row.
//! 2. Aggregate expression, which is evaluated into an SqlValue from set of rows.
//!
//! Since SQL parser cannot distinguish column reference and value expression,
//! `ValueExprOrAlias` is used for value expressions excluding select_list.

pub(crate) mod boolean_expression;
pub(crate) mod function_call;
pub(crate) mod operator;

use anyhow::anyhow;

use crate::{
    error::{Result, SpringError},
    pipeline::field::field_name::ColumnReference,
    stream_engine::{
        time::duration::{event_duration::EventDuration, SpringDuration},
        NnSqlValue, SqlCompareResult, SqlValue, Tuple,
    },
};

use self::{
<<<<<<< HEAD
    boolean_expression::{comparison_function::ComparisonFunction, BooleanExpression},
=======
    boolean_expression::{
        comparison_function::ComparisonFunction, logical_function::LogicalFunction,
        numerical_function::NumericalFunction, BooleanExpr,
    },
>>>>>>> cd971e40
    function_call::FunctionCall,
    operator::UnaryOperator,
};

pub(crate) trait ValueExprType {}

/// Value Expression.
///
/// A value expression can be evaluated into SqlValue with a tuple (to resolve column reference).
/// ValueExpr may contain column references to resolve from a row.
#[derive(Clone, PartialEq, Hash, Debug)]
pub(crate) enum ValueExpr {
    Constant(SqlValue),
<<<<<<< HEAD
    FieldPointer(FieldPointer),
    UnaryOperator(UnaryOperator, Box<Expression>),
    BooleanExpr(BooleanExpression),
    FunctionCall(FunctionCall),
=======
    UnaryOperator(UnaryOperator, Box<Self>),
    BooleanExpr(BooleanExpr<Self>),
    FunctionCall(FunctionCall<Self>),

    ColumnReference(ColumnReference),
>>>>>>> cd971e40
}
impl ValueExprType for ValueExpr {}

impl ValueExpr {
    pub(crate) fn resolve_colref(self, tuple: &Tuple) -> Result<ValueExprPh2> {
        match self {
            Self::Constant(value) => Ok(ValueExprPh2::Constant(value)),

            Self::ColumnReference(colref) => {
                let value = tuple.get_value(&colref)?;
                Ok(ValueExprPh2::Constant(value))
            }

            Self::FunctionCall(function_call) => match function_call {
                FunctionCall::DurationSecs { duration_secs } => {
                    let duration_secs_ph2 = duration_secs.resolve_colref(tuple)?;
                    Ok(ValueExprPh2::FunctionCall(FunctionCall::DurationSecs {
                        duration_secs: Box::new(duration_secs_ph2),
                    }))
                }
                FunctionCall::FloorTime { target, resolution } => {
                    let target_ph2 = target.resolve_colref(tuple)?;
                    let resolution_ph2 = resolution.resolve_colref(tuple)?;
                    Ok(ValueExprPh2::FunctionCall(FunctionCall::FloorTime {
                        target: Box::new(target_ph2),
                        resolution: Box::new(resolution_ph2),
                    }))
                }
            },
            Self::UnaryOperator(op, expr_ph1) => {
                let expr_ph2 = expr_ph1.resolve_colref(tuple)?;
                Ok(ValueExprPh2::UnaryOperator(op, Box::new(expr_ph2)))
            }
            Self::BooleanExpr(bool_expr) => match bool_expr {
                BooleanExpr::LogicalFunctionVariant(logical_function) => match logical_function {
                    LogicalFunction::AndVariant { left, right } => {
                        let left_ph2 = Self::BooleanExpr(*left).resolve_colref(tuple)?;
                        let right_ph2 = Self::BooleanExpr(*right).resolve_colref(tuple)?;
                        match (left_ph2, right_ph2) {
                            (
                                ValueExprPh2::BooleanExpr(left_ph2),
                                ValueExprPh2::BooleanExpr(right_ph2),
                            ) => Ok(ValueExprPh2::BooleanExpr(
                                BooleanExpr::LogicalFunctionVariant(LogicalFunction::AndVariant {
                                    left: Box::new(left_ph2),
                                    right: Box::new(right_ph2),
                                }),
                            )),
                            _ => unreachable!(),
                        }
                    }
                },
                BooleanExpr::ComparisonFunctionVariant(comparison_function) => {
                    match comparison_function {
                        ComparisonFunction::EqualVariant { left, right } => {
                            let left_ph2 = left.resolve_colref(tuple)?;
                            let right_ph2 = right.resolve_colref(tuple)?;
                            Ok(ValueExprPh2::BooleanExpr(
                                BooleanExpr::ComparisonFunctionVariant(
                                    ComparisonFunction::EqualVariant {
                                        left: Box::new(left_ph2),
                                        right: Box::new(right_ph2),
                                    },
                                ),
                            ))
                        }
                    }
                }
                BooleanExpr::NumericalFunctionVariant(numerical_function) => {
                    match numerical_function {
                        NumericalFunction::AddVariant { left, right } => {
                            let left_ph2 = left.resolve_colref(tuple)?;
                            let right_ph2 = right.resolve_colref(tuple)?;
                            Ok(ValueExprPh2::BooleanExpr(
                                BooleanExpr::NumericalFunctionVariant(
                                    NumericalFunction::AddVariant {
                                        left: Box::new(left_ph2),
                                        right: Box::new(right_ph2),
                                    },
                                ),
                            ))
                        }
                    }
                }
            },
        }
    }
}

/// Value Expression (phase2).
///
/// A value expression phase2 can be evaluated by itself.
#[derive(Clone, PartialEq, Hash, Debug)]
pub(crate) enum ValueExprPh2 {
    Constant(SqlValue),
    UnaryOperator(UnaryOperator, Box<Self>),
    BooleanExpr(BooleanExpr<Self>),
    FunctionCall(FunctionCall<Self>),
}
impl ValueExprType for ValueExprPh2 {}

impl ValueExprPh2 {
    pub(crate) fn eval(self) -> Result<SqlValue> {
        match self {
            Self::Constant(sql_value) => Ok(sql_value),
            Self::UnaryOperator(uni_op, child) => {
                let child_sql_value = child.eval()?;
                match (uni_op, child_sql_value) {
                    (UnaryOperator::Minus, SqlValue::Null) => Ok(SqlValue::Null),
                    (UnaryOperator::Minus, SqlValue::NotNull(nn_sql_value)) => {
                        Ok(SqlValue::NotNull(nn_sql_value.negate()?))
                    }
                }
            }
            Self::BooleanExpr(bool_expr) => match bool_expr {
                BooleanExpr::ComparisonFunctionVariant(comparison_function) => {
                    match comparison_function {
                        ComparisonFunction::EqualVariant { left, right } => {
                            let left_sql_value = left.eval()?;
                            let right_sql_value = right.eval()?;
                            left_sql_value
                                .sql_compare(&right_sql_value)
                                .map(|sql_compare_result| {
                                    SqlValue::NotNull(NnSqlValue::Boolean(matches!(
                                        sql_compare_result,
                                        SqlCompareResult::Eq
                                    )))
                                })
                        }
                    }
                }
                BooleanExpr::LogicalFunctionVariant(logical_function) => match logical_function {
                    LogicalFunction::AndVariant { left, right } => {
                        let left_sql_value = Self::BooleanExpr(*left).eval()?;
                        let right_sql_value = Self::BooleanExpr(*right).eval()?;

                        let b = left_sql_value.to_bool()? && right_sql_value.to_bool()?;
                        Ok(SqlValue::NotNull(NnSqlValue::Boolean(b)))
                    }
                },
                BooleanExpr::NumericalFunctionVariant(numerical_function) => {
                    match numerical_function {
                        NumericalFunction::AddVariant { left, right } => {
                            let left_sql_value = left.eval()?;
                            let right_sql_value = right.eval()?;

                            let i = left_sql_value.to_i64()? + right_sql_value.to_i64()?;
                            Ok(SqlValue::NotNull(NnSqlValue::BigInt(i)))
                        }
                    }
                }
            },
            Self::FunctionCall(function_call) => Self::eval_function_call(function_call),
        }
    }

    fn eval_function_call(function_call: FunctionCall<Self>) -> Result<SqlValue> {
        match function_call {
            FunctionCall::FloorTime { target, resolution } => {
                Self::eval_function_floor_time(*target, *resolution)
            }
            FunctionCall::DurationSecs { duration_secs } => {
                Self::eval_function_duration_secs(*duration_secs)
            }
        }
    }

<<<<<<< HEAD
        fn helper_function_call(function_call: &FunctionCall) -> Vec<FieldPointer> {
            match function_call {
                FunctionCall::Floor { target: expression } => expression.to_field_pointers(),
            }
        }

        match self {
            Expression::Constant(_) => vec![],
            Expression::FieldPointer(idx) => vec![idx.clone()],
            Expression::UnaryOperator(_op, expr) => expr.to_field_pointers(),
            Expression::BooleanExpr(bool_expr) => helper_boolean_expr(bool_expr),
            Expression::FunctionCall(function_call) => helper_function_call(function_call),
=======
    fn eval_function_floor_time(target: Self, resolution: Self) -> Result<SqlValue> {
        let target_value = target.eval()?;
        let resolution_value = resolution.eval()?;

        match (&target_value, &resolution_value) {
            (
                SqlValue::NotNull(NnSqlValue::Timestamp(ts)),
                SqlValue::NotNull(NnSqlValue::Duration(resolution)),
            ) => {
                let ts_floor = ts.floor(resolution.to_chrono());
                Ok(SqlValue::NotNull(NnSqlValue::Timestamp(ts_floor)))
            }
            _ => Err(SpringError::Sql(anyhow!(
                "invalid parameter to FLOOR_TIME: `({}, {})`",
                target_value,
                resolution_value
            ))),
>>>>>>> cd971e40
        }
    }

    fn eval_function_duration_secs(duration_secs: Self) -> Result<SqlValue> {
        let duration_value = duration_secs.eval()?;
        let duration_secs = duration_value.to_i64()?;
        if duration_secs >= 0 {
            let duration = EventDuration::from_secs(duration_secs as u64);
            Ok(SqlValue::NotNull(NnSqlValue::Duration(duration)))
        } else {
            Err(SpringError::Sql(anyhow!(
                "DURATION_SECS should take positive integer but got `{}`",
                duration_secs
            )))
        }
    }
}<|MERGE_RESOLUTION|>--- conflicted
+++ resolved
@@ -22,14 +22,10 @@
 };
 
 use self::{
-<<<<<<< HEAD
-    boolean_expression::{comparison_function::ComparisonFunction, BooleanExpression},
-=======
     boolean_expression::{
         comparison_function::ComparisonFunction, logical_function::LogicalFunction,
         numerical_function::NumericalFunction, BooleanExpr,
     },
->>>>>>> cd971e40
     function_call::FunctionCall,
     operator::UnaryOperator,
 };
@@ -43,18 +39,11 @@
 #[derive(Clone, PartialEq, Hash, Debug)]
 pub(crate) enum ValueExpr {
     Constant(SqlValue),
-<<<<<<< HEAD
-    FieldPointer(FieldPointer),
-    UnaryOperator(UnaryOperator, Box<Expression>),
-    BooleanExpr(BooleanExpression),
-    FunctionCall(FunctionCall),
-=======
     UnaryOperator(UnaryOperator, Box<Self>),
     BooleanExpr(BooleanExpr<Self>),
     FunctionCall(FunctionCall<Self>),
 
     ColumnReference(ColumnReference),
->>>>>>> cd971e40
 }
 impl ValueExprType for ValueExpr {}
 
@@ -222,20 +211,6 @@
         }
     }
 
-<<<<<<< HEAD
-        fn helper_function_call(function_call: &FunctionCall) -> Vec<FieldPointer> {
-            match function_call {
-                FunctionCall::Floor { target: expression } => expression.to_field_pointers(),
-            }
-        }
-
-        match self {
-            Expression::Constant(_) => vec![],
-            Expression::FieldPointer(idx) => vec![idx.clone()],
-            Expression::UnaryOperator(_op, expr) => expr.to_field_pointers(),
-            Expression::BooleanExpr(bool_expr) => helper_boolean_expr(bool_expr),
-            Expression::FunctionCall(function_call) => helper_function_call(function_call),
-=======
     fn eval_function_floor_time(target: Self, resolution: Self) -> Result<SqlValue> {
         let target_value = target.eval()?;
         let resolution_value = resolution.eval()?;
@@ -253,7 +228,6 @@
                 target_value,
                 resolution_value
             ))),
->>>>>>> cd971e40
         }
     }
 
