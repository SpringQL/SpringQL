pub(crate) mod boolean_expression;
pub(crate) mod function_call;
pub(crate) mod operator;

use crate::{pipeline::field::field_pointer::FieldPointer, stream_engine::SqlValue};

use self::{
    boolean_expression::BooleanExpression, function_call::FunctionCall, operator::UnaryOperator,
};

/// Expression.
#[derive(Clone, PartialEq, Hash, Debug)]
pub(crate) enum Expression {
    Constant(SqlValue),
    FieldPointer(FieldPointer),
    UnaryOperator(UnaryOperator, Box<Expression>),
    BooleanExpr(BooleanExpression),
    FunctionCall(FunctionCall),
}

<<<<<<< HEAD
impl Expression {
    /// retrieves all FieldPointer in a expression
    pub fn to_field_pointers(&self) -> Vec<FieldPointer> {
        fn helper_boolean_expr(boolean_expr: &BooleanExpression) -> Vec<FieldPointer> {
            match boolean_expr {
                BooleanExpression::LogicalFunctionVariant(logical_function) => {
                    match logical_function {
                        LogicalFunction::AndVariant { left, right } => {
                            let mut left = helper_boolean_expr(&*left);
                            let mut right = helper_boolean_expr(&*right);
                            left.append(&mut right);
                            left
                        }
                    }
                }
                BooleanExpression::ComparisonFunctionVariant(comparison_function) => {
                    match comparison_function {
                        ComparisonFunction::EqualVariant { left, right } => {
                            let mut left = left.to_field_pointers();
                            let mut right = right.to_field_pointers();
                            left.append(&mut right);
                            left
                        }
                    }
                }
            }
        }

        fn helper_function_call(function_call: &FunctionCall) -> Vec<FieldPointer> {
            match function_call {
                FunctionCall::FloorTime {
                    target: expression, ..
                } => expression.to_field_pointers(),
            }
        }

        match self {
            Expression::Constant(_) => vec![],
            Expression::FieldPointer(idx) => vec![idx.clone()],
            Expression::UnaryOperator(_op, expr) => expr.to_field_pointers(),
            Expression::BooleanExpr(bool_expr) => helper_boolean_expr(bool_expr),
            Expression::FunctionCall(function_call) => helper_function_call(function_call),
        }
    }
}

=======
>>>>>>> cd65cfa0
impl From<SqlValue> for Expression {
    fn from(sql_val: SqlValue) -> Self {
        Self::Constant(sql_val)
    }
}<|MERGE_RESOLUTION|>--- conflicted
+++ resolved
@@ -18,55 +18,6 @@
     FunctionCall(FunctionCall),
 }
 
-<<<<<<< HEAD
-impl Expression {
-    /// retrieves all FieldPointer in a expression
-    pub fn to_field_pointers(&self) -> Vec<FieldPointer> {
-        fn helper_boolean_expr(boolean_expr: &BooleanExpression) -> Vec<FieldPointer> {
-            match boolean_expr {
-                BooleanExpression::LogicalFunctionVariant(logical_function) => {
-                    match logical_function {
-                        LogicalFunction::AndVariant { left, right } => {
-                            let mut left = helper_boolean_expr(&*left);
-                            let mut right = helper_boolean_expr(&*right);
-                            left.append(&mut right);
-                            left
-                        }
-                    }
-                }
-                BooleanExpression::ComparisonFunctionVariant(comparison_function) => {
-                    match comparison_function {
-                        ComparisonFunction::EqualVariant { left, right } => {
-                            let mut left = left.to_field_pointers();
-                            let mut right = right.to_field_pointers();
-                            left.append(&mut right);
-                            left
-                        }
-                    }
-                }
-            }
-        }
-
-        fn helper_function_call(function_call: &FunctionCall) -> Vec<FieldPointer> {
-            match function_call {
-                FunctionCall::FloorTime {
-                    target: expression, ..
-                } => expression.to_field_pointers(),
-            }
-        }
-
-        match self {
-            Expression::Constant(_) => vec![],
-            Expression::FieldPointer(idx) => vec![idx.clone()],
-            Expression::UnaryOperator(_op, expr) => expr.to_field_pointers(),
-            Expression::BooleanExpr(bool_expr) => helper_boolean_expr(bool_expr),
-            Expression::FunctionCall(function_call) => helper_function_call(function_call),
-        }
-    }
-}
-
-=======
->>>>>>> cd65cfa0
 impl From<SqlValue> for Expression {
     fn from(sql_val: SqlValue) -> Self {
         Self::Constant(sql_val)
