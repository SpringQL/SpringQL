// Copyright (c) 2021 TOYOTA MOTOR CORPORATION. Licensed under MIT OR Apache-2.0.

use std::{net::IpAddr, sync::Arc};

use crate::{
    pipeline::{
        foreign_stream_model::ForeignStreamModel,
        name::{ColumnName, PumpName, SourceReaderName, StreamName},
        option::{options_builder::OptionsBuilder, Options},
        pump_model::pump_state::PumpState,
        pump_model::PumpModel,
        relation::{
            column::{
                column_constraint::ColumnConstraint, column_data_type::ColumnDataType,
                column_definition::ColumnDefinition,
            },
            sql_type::SqlType,
        },
        sink_writer_model::{sink_writer_type::SinkWriterType, SinkWriterModel},
        source_reader_model::{source_reader_type::SourceReaderType, SourceReaderModel},
        stream_model::{stream_shape::StreamShape, StreamModel},
        Pipeline,
    },
    stream_engine::command::{
        insert_plan::InsertPlan,
        query_plan::{query_plan_operation::QueryPlanOperation, QueryPlan},
    },
};

impl Pipeline {
    /// ```text
    /// (0)--a-->[1]
    /// ```
    pub(crate) fn fx_source_only(source_remote_host: IpAddr, source_remote_port: u16) -> Self {
        let fst_1 = Arc::new(ForeignStreamModel::fx_trade_with_name(StreamName::factory(
            "fst_1",
        )));

        let source_a =
            SourceReaderModel::fx_net(fst_1.name().clone(), source_remote_host, source_remote_port);

        let mut pipeline = Pipeline::default();
        pipeline.add_foreign_stream(fst_1).unwrap();
        pipeline.add_source_reader(source_a).unwrap();
        pipeline
    }

    /// ```text
    /// (0)--a-->[1]--b(STOPPED)-->[2]--c-->
    /// ```
    pub(crate) fn fx_linear_stopped(
        source_remote_host: IpAddr,
        source_remote_port: u16,
        sink_remote_host: IpAddr,
        sink_remote_port: u16,
    ) -> Self {
        let fst_1 = Arc::new(ForeignStreamModel::fx_trade_with_name(StreamName::factory(
            "fst_1",
        )));
        let fst_2 = Arc::new(ForeignStreamModel::fx_trade_with_name(StreamName::factory(
            "fst_2",
        )));

        let source_a =
            SourceReaderModel::fx_net(fst_1.name().clone(), source_remote_host, source_remote_port);
        let sink_c = SinkWriterModel::fx_net(fst_2.clone(), sink_remote_host, sink_remote_port);

        let pu_b = PumpModel::fx_trade_stopped(
            PumpName::factory("pu_b"),
            fst_1.name().clone(),
            fst_2.name().clone(),
        );

        let mut pipeline = Pipeline::default();

        pipeline.add_foreign_stream(fst_1).unwrap();
        pipeline.add_foreign_stream(fst_2).unwrap();

        pipeline.add_source_reader(source_a).unwrap();
        pipeline.add_sink_writer(sink_c).unwrap();

        pipeline.add_pump(pu_b).unwrap();

        pipeline
    }

    /// ```text
    /// (0)--a-->[1]--b-->[2]--c-->
    /// ```
    pub(crate) fn fx_linear(
        source_remote_host: IpAddr,
        source_remote_port: u16,
        sink_remote_host: IpAddr,
        sink_remote_port: u16,
    ) -> Self {
        let fst_1 = Arc::new(ForeignStreamModel::fx_trade_with_name(StreamName::factory(
            "fst_1",
        )));
        let fst_2 = Arc::new(ForeignStreamModel::fx_trade_with_name(StreamName::factory(
            "fst_2",
        )));

        let source_a =
            SourceReaderModel::fx_net(fst_1.name().clone(), source_remote_host, source_remote_port);
        let sink_c = SinkWriterModel::fx_net(fst_2.clone(), sink_remote_host, sink_remote_port);

        let pu_b = PumpModel::fx_trade(
            PumpName::factory("pu_b"),
            fst_1.name().clone(),
            fst_2.name().clone(),
        );

        let mut pipeline = Pipeline::default();

        pipeline.add_foreign_stream(fst_1).unwrap();
        pipeline.add_foreign_stream(fst_2).unwrap();

        pipeline.add_source_reader(source_a).unwrap();
        pipeline.add_sink_writer(sink_c).unwrap();

        pipeline.add_pump(pu_b).unwrap();

        pipeline
    }

    /// ```text
    /// (0)--a-->[1]--c-->[3]--e-->
    ///  |
    ///  +---b-->[2]--d-->[4]--f-->
    /// ```
    pub(crate) fn fx_split(
        source_remote_host: IpAddr,
        source_remote_port: u16,
        sink1_remote_host: IpAddr,
        sink1_remote_port: u16,
        sink2_remote_host: IpAddr,
        sink2_remote_port: u16,
    ) -> Self {
        let fst_1 = Arc::new(ForeignStreamModel::fx_trade_with_name(StreamName::factory(
            "fst_1",
        )));
        let fst_2 = Arc::new(ForeignStreamModel::fx_trade_with_name(StreamName::factory(
            "fst_2",
        )));

        let fst_3 = Arc::new(ForeignStreamModel::fx_trade_with_name(StreamName::factory(
            "fst_3",
        )));
        let fst_4 = Arc::new(ForeignStreamModel::fx_trade_with_name(StreamName::factory(
            "fst_4",
        )));

        let source_a =
            SourceReaderModel::fx_net(fst_1.name().clone(), source_remote_host, source_remote_port);
        let source_b =
            SourceReaderModel::fx_net(fst_2.name().clone(), source_remote_host, source_remote_port);

        let sink_e = SinkWriterModel::fx_net(fst_3.clone(), sink1_remote_host, sink1_remote_port);
        let sink_f = SinkWriterModel::fx_net(fst_4.clone(), sink2_remote_host, sink2_remote_port);

        let pu_c = PumpModel::fx_trade(
            PumpName::factory("pu_c"),
            fst_1.name().clone(),
            fst_3.name().clone(),
        );
        let pu_d = PumpModel::fx_trade(
            PumpName::factory("pu_d"),
            fst_2.name().clone(),
            fst_4.name().clone(),
        );

        let mut pipeline = Pipeline::default();

        pipeline.add_foreign_stream(fst_1).unwrap();
        pipeline.add_foreign_stream(fst_2).unwrap();

        pipeline.add_foreign_stream(fst_3).unwrap();
        pipeline.add_foreign_stream(fst_4).unwrap();

        pipeline.add_source_reader(source_a).unwrap();
        pipeline.add_source_reader(source_b).unwrap();

        pipeline.add_sink_writer(sink_e).unwrap();
        pipeline.add_sink_writer(sink_f).unwrap();

        pipeline.add_pump(pu_c).unwrap();
        pipeline.add_pump(pu_d).unwrap();

        pipeline
    }

    /// ```text
    /// (0)--a-->[1]--c-->[3]--e-->
    ///  |                 ^
    ///  |                 |
    ///  +---b-->[2]--d----+
    /// ```
    pub(crate) fn fx_split_merge(
        source_remote_host: IpAddr,
        source_remote_port: u16,
        sink_remote_host: IpAddr,
        sink_remote_port: u16,
    ) -> Self {
        let fst_1 = Arc::new(ForeignStreamModel::fx_trade_with_name(StreamName::factory(
            "fst_1",
        )));
        let fst_2 = Arc::new(ForeignStreamModel::fx_trade_with_name(StreamName::factory(
            "fst_2",
        )));

        let fst_3 = Arc::new(ForeignStreamModel::fx_trade_with_name(StreamName::factory(
            "fst_3",
        )));

        let source_a =
            SourceReaderModel::fx_net(fst_1.name().clone(), source_remote_host, source_remote_port);
        let source_b =
            SourceReaderModel::fx_net(fst_2.name().clone(), source_remote_host, source_remote_port);

        let sink_e = SinkWriterModel::fx_net(fst_3.clone(), sink_remote_host, sink_remote_port);

        let pu_c = PumpModel::fx_trade(
            PumpName::factory("pu_c"),
            fst_1.name().clone(),
            fst_3.name().clone(),
        );
        let pu_d = PumpModel::fx_trade(
            PumpName::factory("pu_d"),
            fst_2.name().clone(),
            fst_3.name().clone(),
        );

        let mut pipeline = Pipeline::default();

        pipeline.add_foreign_stream(fst_1).unwrap();
        pipeline.add_foreign_stream(fst_2).unwrap();

        pipeline.add_foreign_stream(fst_3).unwrap();

        pipeline.add_source_reader(source_a).unwrap();
        pipeline.add_source_reader(source_b).unwrap();

        pipeline.add_sink_writer(sink_e).unwrap();

        pipeline.add_pump(pu_c).unwrap();
        pipeline.add_pump(pu_d).unwrap();

        pipeline
    }

    /// ```text
    /// (0)--a-->[1]--c-->[3]--f-->[4]--g-->[5]--h-->[6]--j-->[8]--l-->
    ///  |                          ^       ^ |
    ///  |                          |       | |
    ///  +---b-->[2]-------d--------+       | +--i-->[7]--k-->[9]--m-->
    ///           |                         |
    ///           +--------------e----------+
    /// ```
    pub(crate) fn fx_complex(
        source_remote_host: IpAddr,
        source_remote_port: u16,
        sink1_remote_host: IpAddr,
        sink1_remote_port: u16,
        sink2_remote_host: IpAddr,
        sink2_remote_port: u16,
    ) -> Self {
        let fst_1 = Arc::new(ForeignStreamModel::fx_trade_with_name(StreamName::factory(
            "fst_1",
        )));
        let fst_2 = Arc::new(ForeignStreamModel::fx_trade_with_name(StreamName::factory(
            "fst_2",
        )));
        let st_3 = Arc::new(StreamModel::fx_trade_with_name(StreamName::factory("st_3")));
        let st_4 = Arc::new(StreamModel::fx_trade_with_name(StreamName::factory("st_4")));
        let st_5 = Arc::new(StreamModel::fx_trade_with_name(StreamName::factory("st_5")));
        let st_6 = Arc::new(StreamModel::fx_trade_with_name(StreamName::factory("st_6")));
        let st_7 = Arc::new(StreamModel::fx_trade_with_name(StreamName::factory("st_7")));
        let fst_8 = Arc::new(ForeignStreamModel::fx_trade_with_name(StreamName::factory(
            "fst_8",
        )));
        let fst_9 = Arc::new(ForeignStreamModel::fx_trade_with_name(StreamName::factory(
            "fst_9",
        )));

        let source_a =
            SourceReaderModel::fx_net(fst_1.name().clone(), source_remote_host, source_remote_port);
        let source_b =
            SourceReaderModel::fx_net(fst_2.name().clone(), source_remote_host, source_remote_port);

        let sink_l = SinkWriterModel::fx_net(fst_8.clone(), sink1_remote_host, sink1_remote_port);
        let sink_m = SinkWriterModel::fx_net(fst_9.clone(), sink2_remote_host, sink2_remote_port);

        let pu_c = PumpModel::fx_trade(
            PumpName::factory("pu_c"),
            fst_1.name().clone(),
            st_3.name().clone(),
        );
        let pu_d = PumpModel::fx_trade(
            PumpName::factory("pu_d"),
            fst_2.name().clone(),
            st_4.name().clone(),
        );
        let pu_e = PumpModel::fx_trade(
            PumpName::factory("pu_e"),
            fst_2.name().clone(),
            st_5.name().clone(),
        );
        let pu_f = PumpModel::fx_trade(
            PumpName::factory("pu_f"),
            st_3.name().clone(),
            st_4.name().clone(),
        );
        let pu_g = PumpModel::fx_trade(
            PumpName::factory("pu_g"),
            st_4.name().clone(),
            st_5.name().clone(),
        );
        let pu_h = PumpModel::fx_trade(
            PumpName::factory("pu_h"),
            st_5.name().clone(),
            st_6.name().clone(),
        );
        let pu_i = PumpModel::fx_trade(
            PumpName::factory("pu_i"),
            st_5.name().clone(),
            st_7.name().clone(),
        );
        let pu_j = PumpModel::fx_trade(
            PumpName::factory("pu_j"),
            st_6.name().clone(),
            fst_8.name().clone(),
        );
        let pu_k = PumpModel::fx_trade(
            PumpName::factory("pu_k"),
            st_7.name().clone(),
            fst_9.name().clone(),
        );

        let mut pipeline = Pipeline::default();

        pipeline.add_foreign_stream(fst_1).unwrap();
        pipeline.add_foreign_stream(fst_2).unwrap();

        pipeline.add_foreign_stream(fst_8).unwrap();
        pipeline.add_foreign_stream(fst_9).unwrap();

        pipeline.add_source_reader(source_a).unwrap();
        pipeline.add_source_reader(source_b).unwrap();

        pipeline.add_sink_writer(sink_l).unwrap();
        pipeline.add_sink_writer(sink_m).unwrap();

        pipeline.add_stream(st_3).unwrap();
        pipeline.add_stream(st_4).unwrap();
        pipeline.add_stream(st_5).unwrap();
        pipeline.add_stream(st_6).unwrap();
        pipeline.add_stream(st_7).unwrap();

        pipeline.add_pump(pu_c).unwrap();
        pipeline.add_pump(pu_d).unwrap();
        pipeline.add_pump(pu_e).unwrap();
        pipeline.add_pump(pu_f).unwrap();
        pipeline.add_pump(pu_g).unwrap();
        pipeline.add_pump(pu_h).unwrap();
        pipeline.add_pump(pu_i).unwrap();
        pipeline.add_pump(pu_j).unwrap();
        pipeline.add_pump(pu_k).unwrap();

        pipeline
    }
}

impl StreamShape {
    pub(crate) fn fx_city_temperature() -> Self {
        Self::new(vec![
            ColumnDefinition::fx_timestamp(),
            ColumnDefinition::fx_city(),
            ColumnDefinition::fx_temperature(),
        ])
        .unwrap()
    }
    pub(crate) fn fx_trade() -> Self {
        Self::new(vec![
            ColumnDefinition::fx_timestamp(),
            ColumnDefinition::fx_ticker(),
            ColumnDefinition::fx_amount(),
        ])
        .unwrap()
    }

    pub(crate) fn fx_no_promoted_rowtime() -> Self {
        Self::new(vec![ColumnDefinition::fx_amount()]).unwrap()
    }
}

impl StreamModel {
    pub(crate) fn fx_trade_with_name(name: StreamName) -> Self {
        Self::new(name, Arc::new(StreamShape::fx_trade()))
    }
}

impl ForeignStreamModel {
    pub(crate) fn fx_trade_with_name(name: StreamName) -> Self {
        Self::new(StreamModel::new(name, Arc::new(StreamShape::fx_trade())))
    }
}

impl SourceReaderModel {
    pub(crate) fn fx_net(
        source_stream_name: StreamName,
        remote_host: IpAddr,
        remote_port: u16,
    ) -> Self {
        Self::new(
            SourceReaderName::fx_tcp_trade(),
            SourceReaderType::Net,
            source_stream_name,
            Options::fx_net(remote_host, remote_port),
        )
    }
}
impl SinkWriterModel {
    pub(crate) fn fx_net(
        from_foreign_stream: Arc<ForeignStreamModel>,
        remote_host: IpAddr,
        remote_port: u16,
    ) -> Self {
        Self::new(
            SinkWriterType::Net,
            from_foreign_stream,
            Options::fx_net(remote_host, remote_port),
        )
    }
}

impl PumpModel {
    pub(crate) fn fx_trade(name: PumpName, upstream: StreamName, downstream: StreamName) -> Self {
        let select_columns = vec![
            ColumnName::fx_timestamp(),
            ColumnName::fx_ticker(),
            ColumnName::fx_amount(),
        ];
        Self::new(
            name,
            PumpState::Started,
            QueryPlan::fx_collect_projection(upstream, select_columns),
            InsertPlan::fx_trade(downstream),
        )
    }
    pub(crate) fn fx_trade_stopped(
        name: PumpName,
        upstream: StreamName,
        downstream: StreamName,
    ) -> Self {
        let select_columns = vec![
            ColumnName::fx_timestamp(),
            ColumnName::fx_ticker(),
            ColumnName::fx_amount(),
        ];
        Self::new(
            name,
            PumpState::Stopped,
            QueryPlan::fx_collect_projection(upstream, select_columns),
            InsertPlan::fx_trade(downstream),
        )
    }
}

impl QueryPlan {
    pub(crate) fn fx_collect_projection(
        upstream: StreamName,
        column_names: Vec<ColumnName>,
    ) -> Self {
        let mut query_plan = QueryPlan::default();

        let collection_op = QueryPlanOperation::fx_collect(upstream);
        let projection_op = QueryPlanOperation::fx_projection(column_names);

        query_plan.add_root(projection_op.clone());
        query_plan.add_left(&projection_op, collection_op);
        query_plan
    }
}

impl QueryPlanOperation {
    pub(crate) fn fx_collect(upstream: StreamName) -> Self {
        Self::Collect { stream: upstream }
    }

    pub(crate) fn fx_projection(column_names: Vec<ColumnName>) -> Self {
        Self::Projection { column_names }
    }
}

impl InsertPlan {
    pub(crate) fn fx_trade(downstream: StreamName) -> Self {
        Self::new(
            downstream,
            vec![
                ColumnName::fx_timestamp(),
                ColumnName::fx_ticker(),
                ColumnName::fx_amount(),
            ],
        )
    }
}

impl ColumnDefinition {
    pub(crate) fn fx_timestamp() -> Self {
        Self::new(
            ColumnDataType::fx_timestamp(),
            vec![ColumnConstraint::Rowtime],
        )
    }

    pub(crate) fn fx_city() -> Self {
        Self::new(ColumnDataType::fx_city(), vec![])
    }

    pub(crate) fn fx_temperature() -> Self {
        Self::new(ColumnDataType::fx_temperature(), vec![])
    }

    pub(crate) fn fx_ticker() -> Self {
        Self::new(ColumnDataType::fx_ticker(), vec![])
    }

    pub(crate) fn fx_amount() -> Self {
        Self::new(ColumnDataType::fx_amount(), vec![])
    }
}

impl ColumnDataType {
    pub(crate) fn fx_timestamp() -> Self {
        Self::new(ColumnName::fx_timestamp(), SqlType::timestamp(), false)
    }

    pub(crate) fn fx_city() -> Self {
        Self::new(ColumnName::new("city".to_string()), SqlType::text(), false)
    }

    pub(crate) fn fx_temperature() -> Self {
        Self::new(
            ColumnName::new("temperature".to_string()),
            SqlType::integer(),
            false,
        )
    }

    pub(crate) fn fx_ticker() -> Self {
        Self::new(ColumnName::fx_ticker(), SqlType::text(), false)
    }

    pub(crate) fn fx_amount() -> Self {
        Self::new(ColumnName::fx_amount(), SqlType::integer(), false)
    }
}

impl ColumnName {
    pub(crate) fn fx_timestamp() -> Self {
        Self::new("ts".to_string())
    }
    pub(crate) fn fx_ticker() -> Self {
        Self::new("ticker".to_string())
    }
    pub(crate) fn fx_amount() -> Self {
        Self::new("amount".to_string())
    }
}

impl Options {
    pub(crate) fn fx_net(remote_host: IpAddr, remote_port: u16) -> Self {
        OptionsBuilder::default()
            .add("PROTOCOL", "TCP")
            .add("REMOTE_HOST", remote_host.to_string())
            .add("REMOTE_PORT", remote_port.to_string())
            .build()
    }
<<<<<<< HEAD
}

impl StreamName {
    pub(crate) fn fx_trade_source() -> Self {
        StreamName::new("fst_trade_source".to_string())
    }
}

impl PumpName {
    pub(crate) fn fx_trade_p1() -> Self {
        Self::new("pu_trade_p1".to_string())
    }
}

impl SourceReaderName {
    pub(crate) fn fx_tcp_trade() -> Self {
        Self::new("tcp_trade".to_string())
    }
=======
>>>>>>> 26d8905f
}<|MERGE_RESOLUTION|>--- conflicted
+++ resolved
@@ -576,25 +576,10 @@
             .add("REMOTE_PORT", remote_port.to_string())
             .build()
     }
-<<<<<<< HEAD
-}
-
-impl StreamName {
-    pub(crate) fn fx_trade_source() -> Self {
-        StreamName::new("fst_trade_source".to_string())
-    }
-}
-
-impl PumpName {
-    pub(crate) fn fx_trade_p1() -> Self {
-        Self::new("pu_trade_p1".to_string())
-    }
 }
 
 impl SourceReaderName {
     pub(crate) fn fx_tcp_trade() -> Self {
         Self::new("tcp_trade".to_string())
     }
-=======
->>>>>>> 26d8905f
 }