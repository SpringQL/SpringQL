[package]
name = "springql"
version = "0.15.0"

authors = ["Sho Nakatani <lay.sakura@gmail.com>"]
license = "MIT OR Apache-2.0"

edition = "2021"

categories = ["embedded"]
description = "SpringQL: Open-source stream processor for IoT devices and in-vehicle computers"
documentation = "https://springql.github.io/"
keywords = ["springql", "stream-processing"] # up to 5 keywords, each keyword should have <= 20 chars
readme = "../README.md"
repository = "https://github.com/SpringQL/SpringQL"

[dependencies]
<<<<<<< HEAD
springql-core = { path="../springql-core", version="0.14.0" }
serde = {version = "1.0", features = ["derive"], default-features = false}
config = {version = "0.13", features = ["toml"], default-features = false}
=======
springql-core =  {version="0.15.0", path="../springql-core"}
>>>>>>> 042a4239

[dev-dependencies]
springql-foreign-service = {path = "../foreign-service"}
springql-test-logger = {path = "../test-logger"}
pretty_assertions = "1.0"
regex = "1.5"
float-cmp = "0.9"
tempfile = "3.3"
rand = {version = "0.8", features = ["small_rng"]}
serde = {version = "1.0", features = ["derive"], default-features = false}
serde_json = "1.0"
env_logger = "0.9"
reqwest = {version = "0.11", features = ["json", "blocking", "default-tls"], default-features = false}
log = "0.4"
time = {version="0.3.9", features = ["formatting", "parsing", "macros"]}<|MERGE_RESOLUTION|>--- conflicted
+++ resolved
@@ -15,13 +15,9 @@
 repository = "https://github.com/SpringQL/SpringQL"
 
 [dependencies]
-<<<<<<< HEAD
-springql-core = { path="../springql-core", version="0.14.0" }
+springql-core =  {version="0.15.0", path="../springql-core"}
 serde = {version = "1.0", features = ["derive"], default-features = false}
 config = {version = "0.13", features = ["toml"], default-features = false}
-=======
-springql-core =  {version="0.15.0", path="../springql-core"}
->>>>>>> 042a4239
 
 [dev-dependencies]
 springql-foreign-service = {path = "../foreign-service"}
