# Changelog

All notable changes to this project will be documented in this file.

The format is based on [Keep a Changelog][Keep a Changelog] and this project adheres to [Semantic Versioning][Semantic Versioning].

We originally added `### For developers` sections in order to separate changes for end-users and developers.
All other sections are for end-users.

<!-- markdownlint-disable MD024 -->
## [Unreleased]

<<<<<<< HEAD
### Changed

- Remove config deserialize from core ([#216](https://github.com/SpringQL/SpringQL/pull/216))
=======
## [v0.16.0] - 2022-07-05

### Added

- `HTTP1_CLIENT` sink writer ([#224](https://github.com/SpringQL/SpringQL/pull/224))
>>>>>>> b0d369bd

## [v0.15.0] - 2022-06-29

### Added

- `SpringSourceRowBuilder` to make `SpringSourceRow`s from native values (not from JSON), enabling rows with BLOB columns, for example ([#218](https://github.com/SpringQL/SpringQL/pull/218))

## [v0.14.0] - 2022-06-24

### Changed

- Bump up MSRV from 1.56.1 to 1.57.0 ([#203](https://github.com/SpringQL/SpringQL/pull/203))
- Name changed: `SpringRow` -> `SpringSinkRow` ([#210](https://github.com/SpringQL/SpringQL/pull/210))

### Added

- In-memory queue source reader and `SpringPipeline::push()` API ([#208](https://github.com/SpringQL/SpringQL/pull/208))
- `SpringSourceRow` and its constructor `SpringSourceRow::from_json()`([#214](https://github.com/SpringQL/SpringQL/pull/214))

### Fixed

- Fix `examples/in_vehicle_pipeline.rs` to run again ([#205](https://github.com/SpringQL/SpringQL/pull/205))
- Fix examples fleaky ([#207](https://github.com/SpringQL/SpringQL/pull/207))

## [v0.13.0]

### Changed

- Migrate dependencies `chrono` -> `time` ([#194](https://github.com/SpringQL/SpringQL/pull/194))
  - SpringTimestamp::from_str can accept more strictly
    - subsecond part must 9 digits
  - relates security advisory [RUSTSEC-2020-0071](https://rustsec.org/advisories/RUSTSEC-2020-0071)
    - [Tracking issue](https://github.com/SpringQL/SpringQL/issues/173)
- Bump up MSRV from 1.56.0 to 1.56.1 ([#199](https://github.com/SpringQL/SpringQL/pull/199))

### Added

- Implicit `ptime` column (processing time) for streams without `ROWTIME` keyword (event time) ([#195](https://github.com/SpringQL/SpringQL/pull/195))
- `BLOB` type ([#187](https://github.com/SpringQL/SpringQL/pull/187))
- `UNSIGNED INTEGER` type ([#201](https://github.com/SpringQL/SpringQL/pull/201))
- CAN source reader, which feeds SocketCAN frames into a stream with `can_id UNSIGNED INTEGER NOT NULL, can_data BLOB NOT NULL` columns ([#170](https://github.com/SpringQL/SpringQL/pull/170))

### Changed

- add crate `springql` ([#193](https://github.com/SpringQL/SpringQL/pull/193))
  - re-export `springql-core` API from `springql`

### For developpers

- Add deny lint option for `rustdoc::broken_intra_doc_links` ([#185](https://github.com/SpringQL/SpringQL/pull/185))
- Refactor : Hide detail module structure ([#177](https://github.com/SpringQL/SpringQL/pull/177))
  - Make private to internal modules
  - When publishing members outside the module, we recommend re-export(`pub use`) rather than `pub(crate)`
- Refactor : refactor test for web-console ([#200](https://github.com/SpringQL/SpringQL/pull/200))
  - relates security advisory [RUSTSEC-2020-0071](https://rustsec.org/advisories/RUSTSEC-2020-0071)
    - remove test-web-console-mock crate and dependent simple-server
  - add `stub_web_console` feature flag : for development and test only

## [v0.12.0]

### Changed

- Remove `spring_config_default()` ([#182](https://github.com/SpringQL/SpringQL/pull/182))
  - You may use `SpringConfig::default()` instead

### Fixed

- Fixed some broken links in rustdoc ([#183](https://github.com/SpringQL/SpringQL/pull/183))

## [v0.11.0]

### Changed

- re organize public API ([#169](https://github.com/SpringQL/SpringQL/pull/169))
  - public mod `api` and hide `high_level_rs`
    - high level APIs are exported from `springql_core::api`
  - remove low level API
  - rename `SpringPipelineHL` to `SpringPipeline`
  - rename `SpringRowHL` to `SpringRow`

### For Developers

- CI : add ignore for known deadlink ([#175](https://github.com/SpringQL/SpringQL/pull/157))
- Temporally turn off the security advisory RUSTSEC-2020-0071 ([#174](https://github.com/SpringQL/SpringQL/pull/174))
- Refactor : introduce wrapping to `chrono` types ([[#172](https://github.com/SpringQL/SpringQL/pull/172))

## [v0.10.0]

### Added

- docs: add code example to crate document([#156](https://github.com/SpringQL/SpringQL/pull/156))

### For Developers

- Refactor : crate/module document move to pure Markdown ([#136](https://github.com/SpringQL/SpringQL/pull/136))
- add `cargo-make` task for runs [actionlint](https://github.com/rhysd/actionlint)

## [v0.9.0]

### Added

- Non-blocking pop feature from in-memory queues both in high-level and low-level APIs ([#134](https://github.com/SpringQL/SpringQL/pull/134)).
  - High-level: `SpringPipelineHL::pop_non_blocking()`
  - Low-level: `spring_pop_non_blocking()`
- Warning doc comments to `SpringPipelineHL::pop()` and `spring_pop()` to prevent being used with threads ([#134](https://github.com/SpringQL/SpringQL/pull/134)).

## [v0.8.0]

### Added

- Create multiple pumps from a source stream (splitting pipeline from a source stream) ([#133](https://github.com/SpringQL/SpringQL/pull/133)).

## [v0.7.1]

### Fixed

- Aggregation without GROUP BY clause ([#129](https://github.com/SpringQL/SpringQL/pull/129)).
- Panic on multiple GROUP BY elements ([#129](https://github.com/SpringQL/SpringQL/pull/129)).
- Fields order in SELECT was ignored in aggregation query ([#128](https://github.com/SpringQL/SpringQL/pull/128)).

## [v0.7.0]

### Added

- Low-level APIs ([#121](https://github.com/SpringQL/SpringQL/pull/121)).
  - `spring_column_bool`
  - `spring_column_f32`
  - `spring_column_i16`
  - `spring_column_i64`

## [v0.6.0]

### Added

- `SpringPipelineHL::pop()` to get `SpringRowHL` from an in-memory queue ([#119](https://github.com/SpringQL/SpringQL/pull/119)).
- `SpringRowHL::get_not_null_by_index()` to get a column value from `SpringRowHL` ([#119](https://github.com/SpringQL/SpringQL/pull/119)).
- Made public ([#119](https://github.com/SpringQL/SpringQL/pull/119)):
  - `SpringTimestamp`
  - `SpringEventDuration`
  - `SpringValue` trait

## [v0.5.0]

### Fixed

- Made DDL strongly-consistent among internal worker threads ([#108](https://github.com/SpringQL/SpringQL/pull/108))

## [v0.4.2]

### Removed

- remove `Serialize, Deserialize` from most of (private) strct/enums ([#90](https://github.com/SpringQL/SpringQL/pull/90))

## [v0.4.1]

### Fixed

- Potential panic soon after a task graph has been changed by DDL ([#86](https://github.com/SpringQL/SpringQL/pull/86))

## [v0.4.0]

### Changed

- Change task threads default number to 1 to keep in-order processing ([#81](https://github.com/SpringQL/SpringQL/pull/81))

## [v0.3.3]

### Fixed

- Use parking_lot::RwLock instead of std::sync::RwLock ([#64](https://github.com/SpringQL/SpringQL/pull/64)): for the same reason as the fix in v0.3.2.

## [v0.3.2]

### Fixed

- Purger waited for task executors too long in Linux platforms ([#62](https://github.com/SpringQL/SpringQL/pull/62)).

## [v0.3.1]

### Added

- `SpringConfig::from_toml()` to construct a configuration in runtime from a TOML file (Rust interface).

## [v0.3.0]

### Changed

- `spring_open()` and `SpringPipelineHL::new()` are changed to take `SpringConfig`'s reference instead of owned value.

## [v0.2.0]

### Added

- Features to comply memory upper limit presented in the paper "Memory Efficient and Flexible Stream Processor for In-Vehicle Computers and IoT Devises".
- Window JOIN (LEFT OUTER).
- Window aggregation with grouping.
- Types:
  - FLOAT
  - BOOLEAN
- Out-of-order event-time processing.
- Windows:
  - Time-based fixed-window
  - Time-based sliding-window
- Rust high-level APIs.

## [v0.1.1] - 2021-12-07

### Changed

- Changed sleep time

## [v0.1.0] - 2021-12-07

### Added

- Initial release

---

<!-- Links -->
[Keep a Changelog]: https://keepachangelog.com/
[Semantic Versioning]: https://semver.org/

<!-- Versions -->
[Unreleased]: https://github.com/SpringQL/SpringQL/compare/v0.15.0...HEAD
[Released]: https://github.com/SpringQL/SpringQL/releases
[v0.15.0]: https://github.com/SpringQL/SpringQL/compare/v0.14.0...v0.15.0
[v0.14.0]: https://github.com/SpringQL/SpringQL/compare/v0.13.0...v0.14.0
[v0.13.0]: https://github.com/SpringQL/SpringQL/compare/v0.12.0...v0.13.0
[v0.12.0]: https://github.com/SpringQL/SpringQL/compare/v0.11.0...v0.12.0
[v0.11.0]: https://github.com/SpringQL/SpringQL/compare/v0.10.0...v0.11.0
[v0.10.0]: https://github.com/SpringQL/SpringQL/compare/v0.9.0...v0.10.0
[v0.9.0]: https://github.com/SpringQL/SpringQL/compare/v0.8.0...v0.9.0
[v0.8.0]: https://github.com/SpringQL/SpringQL/compare/v0.7.1...v0.8.0
[v0.7.1]: https://github.com/SpringQL/SpringQL/compare/v0.7.0...v0.7.1
[v0.7.0]: https://github.com/SpringQL/SpringQL/compare/v0.6.0...v0.7.0
[v0.6.0]: https://github.com/SpringQL/SpringQL/compare/v0.5.0...v0.6.0
[v0.5.0]: https://github.com/SpringQL/SpringQL/compare/v0.4.2...v0.5.0
[v0.4.2]: https://github.com/SpringQL/SpringQL/compare/v0.4.1...v0.4.2
[v0.4.1]: https://github.com/SpringQL/SpringQL/compare/v0.4.0...v0.4.1
[v0.4.0]: https://github.com/SpringQL/SpringQL/compare/v0.3.3...v0.4.0
[v0.3.3]: https://github.com/SpringQL/SpringQL/compare/v0.3.2...v0.3.3
[v0.3.2]: https://github.com/SpringQL/SpringQL/compare/v0.3.1...v0.3.2
[v0.3.1]: https://github.com/SpringQL/SpringQL/compare/v0.3.0...v0.3.1
[v0.3.0]: https://github.com/SpringQL/SpringQL/compare/v0.2.0...v0.3.0
[v0.2.0]: https://github.com/SpringQL/SpringQL/compare/v0.1.1...v0.2.0
[v0.1.1]: https://github.com/SpringQL/SpringQL/compare/v0.1.0...v0.1.1
[v0.1.0]: https://github.com/SpringQL/SpringQL/releases/v0.1.0<|MERGE_RESOLUTION|>--- conflicted
+++ resolved
@@ -10,17 +10,14 @@
 <!-- markdownlint-disable MD024 -->
 ## [Unreleased]
 
-<<<<<<< HEAD
 ### Changed
 
 - Remove config deserialize from core ([#216](https://github.com/SpringQL/SpringQL/pull/216))
-=======
 ## [v0.16.0] - 2022-07-05
 
 ### Added
 
 - `HTTP1_CLIENT` sink writer ([#224](https://github.com/SpringQL/SpringQL/pull/224))
->>>>>>> b0d369bd
 
 ## [v0.15.0] - 2022-06-29
 
