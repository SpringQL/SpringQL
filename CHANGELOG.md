--- conflicted
+++ resolved
@@ -12,15 +12,12 @@
 
 ### Changed
 
-<<<<<<< HEAD
 - Migrate dependencies `chrono` -> `time` ([#194](https://github.com/SpringQL/SpringQL/pull/194))
   - SpringTimestamp::from_str can accept more strictly
     - subsecond part must 9 digits
   - relates security advisory [RUSTSEC-2020-0071](https://rustsec.org/advisories/RUSTSEC-2020-0071)
     - [Tracking issue](https://github.com/SpringQL/SpringQL/issues/173)
-=======
 - Bump up MSRV from 1.56.0 to 1.56.1 ([#199](https://github.com/SpringQL/SpringQL/pull/199))
->>>>>>> 4328adb9
 
 ### Added
 
