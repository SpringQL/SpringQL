# Changelog

All notable changes to this project will be documented in this file.

The format is based on [Keep a Changelog][Keep a Changelog] and this project adheres to [Semantic Versioning][Semantic Versioning].

We originally added `### For developers` sections in order to separate changes for end-users and developers.
All other sections are for end-users.

<!-- markdownlint-disable MD024 -->
## [Unreleased]

<<<<<<< HEAD
### For Developers

- CI : add ignore for known deadlink ([#175](https://github.com/SpringQL/SpringQL/pull/157))
=======
### For developers

- Temporaly turn off the security advisory RUSTSEC-2020-0071 ([#174](https://github.com/SpringQL/SpringQL/pull/174))
- Refactor : introduce wrapping to `chrono` types ([[#172](https://github.com/SpringQL/SpringQL/pull/172))
>>>>>>> d38fc237

## [v0.10.0]

### Added

- docs: add code example to crate document([#156](https://github.com/SpringQL/SpringQL/pull/156))

### For Developers

- Refactor : crate/module document move to pure Markdown ([#136](https://github.com/SpringQL/SpringQL/pull/136))
- add `cargo-make` task for runs [actionlint](https://github.com/rhysd/actionlint)

## [v0.9.0]

### Added

- Non-blocking pop feature from in-memory queues both in high-level and low-level APIs ([#134](https://github.com/SpringQL/SpringQL/pull/134)).
  - High-level: `SpringPipelineHL::pop_non_blocking()`
  - Low-level: `spring_pop_non_blocking()`
- Warning doc comments to `SpringPipelineHL::pop()` and `spring_pop()` to prevent being used with threads ([#134](https://github.com/SpringQL/SpringQL/pull/134)).

## [v0.8.0]

### Added

- Create multiple pumps from a source stream (splitting pipeline from a source stream) ([#133](https://github.com/SpringQL/SpringQL/pull/133)).

## [v0.7.1]

### Fixed

- Aggregation without GROUP BY clause ([#129](https://github.com/SpringQL/SpringQL/pull/129)).
- Panic on multiple GROUP BY elements ([#129](https://github.com/SpringQL/SpringQL/pull/129)).
- Fields order in SELECT was ignored in aggregation query ([#128](https://github.com/SpringQL/SpringQL/pull/128)).

## [v0.7.0]

### Added

- Low-level APIs ([#121](https://github.com/SpringQL/SpringQL/pull/121)).
  - `spring_column_bool`
  - `spring_column_f32`
  - `spring_column_i16`
  - `spring_column_i64`

## [v0.6.0]

### Added

- `SpringPipelineHL::pop()` to get `SpringRowHL` from an in-memory queue ([#119](https://github.com/SpringQL/SpringQL/pull/119)).
- `SpringRowHL::get_not_null_by_index()` to get a column value from `SpringRowHL` ([#119](https://github.com/SpringQL/SpringQL/pull/119)).
- Made public ([#119](https://github.com/SpringQL/SpringQL/pull/119)):
  - `SpringTimestamp`
  - `SpringEventDuration`
  - `SpringValue` trait

## [v0.5.0]

### Fixed

- Made DDL strongly-consistent among internal worker threads ([#108](https://github.com/SpringQL/SpringQL/pull/108))

## [v0.4.2]

### Removed

- remove `Serialize, Deserialize` from most of (private) strct/enums ([#90](https://github.com/SpringQL/SpringQL/pull/90))

## [v0.4.1]

### Fixed

- Potential panic soon after a task graph has been changed by DDL ([#86](https://github.com/SpringQL/SpringQL/pull/86))

## [v0.4.0]

### Changed

- Change task threads default number to 1 to keep in-order processing ([#81](https://github.com/SpringQL/SpringQL/pull/81))

## [v0.3.3]

### Fixed

- Use parking_lot::RwLock instead of std::sync::RwLock ([#64](https://github.com/SpringQL/SpringQL/pull/64)): for the same reason as the fix in v0.3.2.

## [v0.3.2]

### Fixed

- Purger waited for task executors too long in Linux platforms ([#62](https://github.com/SpringQL/SpringQL/pull/62)).

## [v0.3.1]

### Added

- `SpringConfig::from_toml()` to construct a configuration in runtime from a TOML file (Rust interface).

## [v0.3.0]

### Changed

- `spring_open()` and `SpringPipelineHL::new()` are changed to take `SpringConfig`'s reference instead of owned value.

## [v0.2.0]

### Added

- Features to comply memory upper limit presented in the paper "Memory Efficient and Flexible Stream Processor for In-Vehicle Computers and IoT Devises".
- Window JOIN (LEFT OUTER).
- Window aggregation with grouping.
- Types:
  - FLOAT
  - BOOLEAN
- Out-of-order event-time processing.
- Windows:
  - Time-based fixed-window
  - Time-based sliding-window
- Rust high-level APIs.

## [v0.1.1] - 2021-12-07

### Changed

- Changed sleep time

## [v0.1.0] - 2021-12-07

### Added

- Initial release

---

<!-- Links -->
[Keep a Changelog]: https://keepachangelog.com/
[Semantic Versioning]: https://semver.org/

<!-- Versions -->
[Unreleased]: https://github.com/SpringQL/SpringQL/compare/v0.10.0...HEAD
[Released]: https://github.com/SpringQL/SpringQL/releases
[v0.10.0]: https://github.com/SpringQL/SpringQL/compare/v0.9.0...v0.10.0
[v0.9.0]: https://github.com/SpringQL/SpringQL/compare/v0.8.0...v0.9.0
[v0.8.0]: https://github.com/SpringQL/SpringQL/compare/v0.7.1...v0.8.0
[v0.7.1]: https://github.com/SpringQL/SpringQL/compare/v0.7.0...v0.7.1
[v0.7.0]: https://github.com/SpringQL/SpringQL/compare/v0.6.0...v0.7.0
[v0.6.0]: https://github.com/SpringQL/SpringQL/compare/v0.5.0...v0.6.0
[v0.5.0]: https://github.com/SpringQL/SpringQL/compare/v0.4.2...v0.5.0
[v0.4.2]: https://github.com/SpringQL/SpringQL/compare/v0.4.1...v0.4.2
[v0.4.1]: https://github.com/SpringQL/SpringQL/compare/v0.4.0...v0.4.1
[v0.4.0]: https://github.com/SpringQL/SpringQL/compare/v0.3.3...v0.4.0
[v0.3.3]: https://github.com/SpringQL/SpringQL/compare/v0.3.2...v0.3.3
[v0.3.2]: https://github.com/SpringQL/SpringQL/compare/v0.3.1...v0.3.2
[v0.3.1]: https://github.com/SpringQL/SpringQL/compare/v0.3.0...v0.3.1
[v0.3.0]: https://github.com/SpringQL/SpringQL/compare/v0.2.0...v0.3.0
[v0.2.0]: https://github.com/SpringQL/SpringQL/compare/v0.1.1...v0.2.0
[v0.1.1]: https://github.com/SpringQL/SpringQL/compare/v0.1.0...v0.1.1
[v0.1.0]: https://github.com/SpringQL/SpringQL/releases/v0.1.0<|MERGE_RESOLUTION|>--- conflicted
+++ resolved
@@ -10,16 +10,11 @@
 <!-- markdownlint-disable MD024 -->
 ## [Unreleased]
 
-<<<<<<< HEAD
 ### For Developers
 
 - CI : add ignore for known deadlink ([#175](https://github.com/SpringQL/SpringQL/pull/157))
-=======
-### For developers
-
 - Temporaly turn off the security advisory RUSTSEC-2020-0071 ([#174](https://github.com/SpringQL/SpringQL/pull/174))
 - Refactor : introduce wrapping to `chrono` types ([[#172](https://github.com/SpringQL/SpringQL/pull/172))
->>>>>>> d38fc237
 
 ## [v0.10.0]
 
