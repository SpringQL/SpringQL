--- conflicted
+++ resolved
@@ -10,15 +10,14 @@
 <!-- markdownlint-disable MD024 -->
 ## [Unreleased]
 
-<<<<<<< HEAD
 ### For developers
 
 - Fix publish job in automated release ([#248](https://github.com/SpringQL/SpringQL/pull/248)
-=======
-### Changed
-
-- Bump Minnimum Support Rust Version (MSRV) to 1.63 ([#241](https://github.com/SpringQL/SpringQL/pull/241))
->>>>>>> 99591396
+
+### Changed
+
+- Bump Minimum Support Rust Version (MSRV) to 1.63 ([#241](https://github.com/SpringQL/SpringQL/pull/241))
+
 
 ## [v0.18.0] - 2022-09-21
 
