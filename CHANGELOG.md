--- conflicted
+++ resolved
@@ -10,15 +10,10 @@
 <!-- markdownlint-disable MD024 -->
 ## [Unreleased]
 
-<<<<<<< HEAD
 ### For developers
 
-- Temporaly turn off the security advisory RUSTSEC-2020-0071
-=======
-### For Developers
-
-- Refactor : introduce wrapping to `chrono` types ([[#172](https://github.com/SpringQL/SpringQL/pull/172)])
->>>>>>> cecdb339
+- Temporaly turn off the security advisory RUSTSEC-2020-0071 ([#174](https://github.com/SpringQL/SpringQL/pull/174))
+- Refactor : introduce wrapping to `chrono` types ([[#172](https://github.com/SpringQL/SpringQL/pull/172))
 
 ## [v0.10.0]
 
